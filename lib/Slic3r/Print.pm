--- conflicted
+++ resolved
@@ -32,279 +32,6 @@
 
 sub status_cb {
     return $status_cb // sub {};
-}
-
-<<<<<<< HEAD
-sub reload_object {
-    my ($self, $obj_idx) = @_;
-    
-    # TODO: this method should check whether the per-object config and per-material configs
-    # have changed in such a way that regions need to be rearranged or we can just apply
-    # the diff and invalidate something.  Same logic as apply_config()
-    # For now we just re-add all objects since we haven't implemented this incremental logic yet.
-    # This should also check whether object volumes (parts) have changed.
-    
-    my @models_objects = map $_->model_object, @{$self->objects};
-    $self->clear_objects;
-    $self->add_model_object($_) for @models_objects;
-=======
-sub apply_config {
-    my ($self, $config) = @_;
-    
-    $config = $config->clone;
-    $config->normalize;
-    
-    # apply variables to placeholder parser
-    $self->placeholder_parser->apply_config($config);
-    
-    my $invalidated = 0;
-    
-    # handle changes to print config
-    my $print_diff = $self->config->diff($config);
-    if (@$print_diff) {
-        $self->config->apply_dynamic($config);
-        
-        $invalidated = 1
-            if $self->invalidate_state_by_config_options($print_diff);
-    }
-    
-    # handle changes to object config defaults
-    $self->default_object_config->apply_dynamic($config);
-    foreach my $object (@{$self->objects}) {
-        # we don't assume that $config contains a full ObjectConfig,
-        # so we base it on the current print-wise default
-        my $new = $self->default_object_config->clone;
-        $new->apply_dynamic($config);
-        
-        # we override the new config with object-specific options
-        my $model_object_config = $object->model_object->config->clone;
-        $model_object_config->normalize;
-        $new->apply_dynamic($model_object_config);
-        
-        # check whether the new config is different from the current one
-        my $diff = $object->config->diff($new);
-        if (@$diff) {
-            $object->config->apply($new);
-            
-            $invalidated = 1
-                if $object->invalidate_state_by_config_options($diff);
-        }
-    }
-    
-    # handle changes to regions config defaults
-    $self->default_region_config->apply_dynamic($config);
-    
-    # All regions now have distinct settings.
-    # Check whether applying the new region config defaults we'd get different regions.
-    my $rearrange_regions = 0;
-    my @other_region_configs = ();
-    REGION: foreach my $region_id (0..($self->region_count - 1)) {
-        my $region = $self->regions->[$region_id];
-        my @this_region_configs = ();
-        foreach my $object (@{$self->objects}) {
-            foreach my $volume_id (@{ $object->get_region_volumes($region_id) }) {
-                my $volume = $object->model_object->volumes->[$volume_id];
-                
-                my $new = $self->default_region_config->clone;
-                foreach my $other_config ($object->model_object->config, $volume->config) {
-                    my $other_config = $other_config->clone;
-                    $other_config->normalize;
-                    $new->apply_dynamic($other_config);
-                }
-                if ($volume->material_id ne '') {
-                    my $material_config = $object->model_object->model->get_material($volume->material_id)->config->clone;
-                    $material_config->normalize;
-                    $new->apply_dynamic($material_config);
-                }
-                if (defined first { !$_->equals($new) } @this_region_configs) {
-                    # if the new config for this volume differs from the other
-                    # volume configs currently associated to this region, it means
-                    # the region subdivision does not make sense anymore
-                    $rearrange_regions = 1;
-                    last REGION;
-                }
-                push @this_region_configs, $new;
-                
-                if (defined first { $_->equals($new) } @other_region_configs) {
-                    # if the new config for this volume equals any of the other
-                    # volume configs that are not currently associated to this
-                    # region, it means the region subdivision does not make
-                    # sense anymore
-                    $rearrange_regions = 1;
-                    last REGION;
-                }
-                
-                # if we're here and the new region config is different from the old
-                # one, we need to apply the new config and invalidate all objects
-                # (possible optimization: only invalidate objects using this region)
-                my $region_config_diff = $region->config->diff($new);
-                if (@$region_config_diff) {
-                    $region->config->apply($new);
-                    foreach my $o (@{$self->objects}) {
-                        $invalidated = 1
-                            if $o->invalidate_state_by_config_options($region_config_diff);
-                    }
-                }
-            }
-        }
-        push @other_region_configs, @this_region_configs;
-    }
-    
-    if ($rearrange_regions) {
-        # the current subdivision of regions does not make sense anymore.
-        # we need to remove all objects and re-add them
-        my @model_objects = map $_->model_object, @{$self->objects};
-        $self->clear_objects;
-        $self->add_model_object($_) for @model_objects;
-        $invalidated = 1;
-    }
-    
-    return $invalidated;
-}
-
-# caller is responsible for supplying models whose objects don't collide
-# and have explicit instance positions
-sub add_model_object {
-    my $self = shift;
-    my ($object, $obj_idx) = @_;
-    
-    my $object_config = $object->config->clone;
-    $object_config->normalize;
-
-    # initialize print object and store it at the given position
-    my $o;
-    if (defined $obj_idx) {
-        $o = $self->set_new_object($obj_idx, $object, $object->raw_bounding_box);
-    } else {
-        $o = $self->add_object($object, $object->raw_bounding_box);
-    }
-    
-    $o->set_copies([ map Slic3r::Point->new_scale(@{ $_->offset }), @{ $object->instances } ]);
-    $o->set_layer_height_ranges($object->layer_height_ranges);
-
-    # TODO: translate _trigger_copies to C++, then this can be done by
-        # PrintObject constructor
-    $o->_trigger_copies;
-
-    foreach my $volume_id (0..$#{$object->volumes}) {
-        my $volume = $object->volumes->[$volume_id];
-        
-        # get the config applied to this volume: start from our global defaults
-        my $config = Slic3r::Config::PrintRegion->new;
-        $config->apply($self->default_region_config);
-        
-        # override the defaults with per-object config and then with per-volume and per-material configs
-        foreach my $other_config ($object_config, $volume->config) {
-            my $other_config = $other_config->clone;
-            $other_config->normalize;
-            $config->apply_dynamic($other_config);
-        }
-        if ($volume->material_id ne '') {
-            my $material_config = $volume->material->config->clone;
-            $material_config->normalize;
-            $config->apply_dynamic($material_config);
-        }
-        
-        # find an existing print region with the same config
-        my $region_id;
-        foreach my $i (0..($self->region_count - 1)) {
-            my $region = $self->regions->[$i];
-            if ($config->equals($region->config)) {
-                $region_id = $i;
-                last;
-            }
-        }
-        
-        # if no region exists with the same config, create a new one
-        if (!defined $region_id) {
-            my $r = $self->add_region();
-            $r->config->apply($config);
-            $region_id = $self->region_count - 1;
-        }
-        
-        # assign volume to region
-        $o->add_region_volume($region_id, $volume_id);
-    }
-
-    # apply config to print object
-    $o->config->apply($self->default_object_config);
-    $o->config->apply_dynamic($object_config);
-}
-
-sub validate {
-    my $self = shift;
-    
-    if ($self->config->complete_objects) {
-        # check horizontal clearance
-        {
-            my @a = ();
-            foreach my $object (@{$self->objects}) {
-                # get convex hulls of all meshes assigned to this print object
-                my @mesh_convex_hulls = map $object->model_object->volumes->[$_]->mesh->convex_hull,
-                    map @$_,
-                    grep defined $_,
-                    @{$object->region_volumes};
-                
-                # make a single convex hull for all of them
-                my $convex_hull = convex_hull([ map @$_, @mesh_convex_hulls ]);
-                
-                # apply the same transformations we apply to the actual meshes when slicing them
-                $object->model_object->instances->[0]->transform_polygon($convex_hull);
-        
-                # align object to Z = 0 and apply XY shift
-                $convex_hull->translate(@{$object->_copies_shift});
-                
-                # grow convex hull with the clearance margin
-                ($convex_hull) = @{offset([$convex_hull], scale $self->config->extruder_clearance_radius / 2, 1, JT_ROUND, scale(0.1))};
-                
-                # now we need that no instance of $convex_hull does not intersect any of the previously checked object instances
-                for my $copy (@{$object->_shifted_copies}) {
-                    my $p = $convex_hull->clone;
-                    
-                    $p->translate(@$copy);
-                    if (@{ intersection(\@a, [$p]) }) {
-                        die "Some objects are too close; your extruder will collide with them.\n";
-                    }
-                    @a = @{union([@a, $p])};
-                }
-            }
-        }
-        
-        # check vertical clearance
-        {
-            my @object_height = ();
-            foreach my $object (@{$self->objects}) {
-                my $height = $object->size->z;
-                push @object_height, $height for @{$object->copies};
-            }
-            @object_height = sort { $a <=> $b } @object_height;
-            # ignore the tallest *copy* (this is why we repeat height for all of them):
-            # it will be printed as last one so its height doesn't matter
-            pop @object_height;
-            if (@object_height && max(@object_height) > scale $self->config->extruder_clearance_height) {
-                die "Some objects are too tall and cannot be printed without extruder collisions.\n";
-            }
-        }
-    }
-    
-    if ($self->config->spiral_vase) {
-        if ((map @{$_->copies}, @{$self->objects}) > 1) {
-            die "The Spiral Vase option can only be used when printing a single object.\n";
-        }
-        if (@{$self->regions} > 1) {
-            die "The Spiral Vase option can only be used when printing single material objects.\n";
-        }
-    }
-    
-    {
-        my $max_layer_height = max(
-            map { $_->config->layer_height, $_->config->get_value('first_layer_height') } @{$self->objects},
-        );
-        my $extruders = $self->extruders;
-        die "Layer height can't be greater than nozzle diameter\n"
-            if grep { $max_layer_height > $self->config->get_at('nozzle_diameter', $_) } @$extruders;
-    }
->>>>>>> d645dabc
 }
 
 # this value is not supposed to be compared with $layer->id
