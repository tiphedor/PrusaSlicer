#include <catch2/catch.hpp>
#include <test_utils.hpp>

#include <libslic3r/ExPolygon.hpp>
#include <libslic3r/BoundingBox.hpp>
#include <libslic3r/ClipperUtils.hpp>

#include <libslic3r/SLA/SupportIslands/SampleConfig.hpp>
#include <libslic3r/SLA/SupportIslands/VoronoiGraphUtils.hpp>
#include <libslic3r/SLA/SupportIslands/SampleIslandUtils.hpp>
#include <libslic3r/SLA/SupportIslands/PolygonUtils.hpp>

#include "sla_test_utils.hpp"

using namespace Slic3r;
using namespace Slic3r::sla;

//#define STORE_SAMPLE_INTO_SVG_FILES

TEST_CASE("Overhanging point should be supported", "[SupGen]") {

    // Pyramid with 45 deg slope
    TriangleMesh mesh = make_pyramid(10.f, 10.f);
    mesh.rotate_y(float(PI));
    mesh.require_shared_vertices();
    mesh.WriteOBJFile("Pyramid.obj");

    sla::SupportPoints pts = calc_support_pts(mesh);

    // The overhang, which is the upside-down pyramid's edge
    Vec3f overh{0., 0., -10.};

    REQUIRE(!pts.empty());

    float dist = (overh - pts.front().pos).norm();

    for (const auto &pt : pts)
        dist = std::min(dist, (overh - pt.pos).norm());

    // Should require exactly one support point at the overhang
    REQUIRE(pts.size() > 0);
    REQUIRE(dist < 1.f);
}

double min_point_distance(const sla::SupportPoints &pts)
{
    sla::PointIndex index;

    for (size_t i = 0; i < pts.size(); ++i)
        index.insert(pts[i].pos.cast<double>(), i);

    auto d = std::numeric_limits<double>::max();
    index.foreach([&d, &index](const sla::PointIndexEl &el) {
        auto res = index.nearest(el.first, 2);
        for (const sla::PointIndexEl &r : res)
            if (r.second != el.second)
                d = std::min(d, (el.first - r.first).norm());
    });

    return d;
}

TEST_CASE("Overhanging horizontal surface should be supported", "[SupGen]") {
    double width = 10., depth = 10., height = 1.;

    TriangleMesh mesh = make_cube(width, depth, height);
    mesh.translate(0., 0., 5.); // lift up
    mesh.require_shared_vertices();
    mesh.WriteOBJFile("Cuboid.obj");

    sla::SupportPointGenerator::Config cfg;
    sla::SupportPoints pts = calc_support_pts(mesh, cfg);

    double mm2 = width * depth;

    REQUIRE(!pts.empty());
    REQUIRE(pts.size() * cfg.support_force() > mm2 * cfg.tear_pressure());
    REQUIRE(min_point_distance(pts) >= cfg.minimal_distance);
}

template<class M> auto&& center_around_bb(M &&mesh)
{
    auto bb = mesh.bounding_box();
    mesh.translate(-bb.center().template cast<float>());

    return std::forward<M>(mesh);
}

TEST_CASE("Overhanging edge should be supported", "[SupGen]") {
    float width = 10.f, depth = 10.f, height = 5.f;

    TriangleMesh mesh = make_prism(width, depth, height);
    mesh.rotate_y(float(PI)); // rotate on its back
    mesh.translate(0., 0., height);
    mesh.require_shared_vertices();
    mesh.WriteOBJFile("Prism.obj");

    sla::SupportPointGenerator::Config cfg;
    sla::SupportPoints pts = calc_support_pts(mesh, cfg);

    Linef3 overh{ {0.f, -depth / 2.f, 0.f}, {0.f, depth / 2.f, 0.f}};

    // Get all the points closer that 1 mm to the overhanging edge:
    sla::SupportPoints overh_pts; overh_pts.reserve(pts.size());

    std::copy_if(pts.begin(), pts.end(), std::back_inserter(overh_pts),
                 [&overh](const sla::SupportPoint &pt){
                     return line_alg::distance_to(overh, Vec3d{pt.pos.cast<double>()}) < 1.;
                 });

    REQUIRE(overh_pts.size() * cfg.support_force() > overh.length() * cfg.tear_pressure());
    double ddiff = min_point_distance(pts) - cfg.minimal_distance;
    REQUIRE(ddiff > - 0.1 * cfg.minimal_distance);
}

TEST_CASE("Hollowed cube should be supported from the inside", "[SupGen][Hollowed]") {
    TriangleMesh mesh = make_cube(20., 20., 20.);

    hollow_mesh(mesh, HollowingConfig{});

    mesh.WriteOBJFile("cube_hollowed.obj");

    auto bb = mesh.bounding_box();
    auto h  = float(bb.max.z() - bb.min.z());
    Vec3f mv = bb.center().cast<float>() - Vec3f{0.f, 0.f, 0.5f * h};
    mesh.translate(-mv);
    mesh.require_shared_vertices();

    sla::SupportPointGenerator::Config cfg;
    sla::SupportPoints pts = calc_support_pts(mesh, cfg);
    sla::remove_bottom_points(pts, mesh.bounding_box().min.z() + EPSILON);

    REQUIRE(!pts.empty());
}

TEST_CASE("Two parallel plates should be supported", "[SupGen][Hollowed]")
{
    double width = 20., depth = 20., height = 1.;

    TriangleMesh mesh = center_around_bb(make_cube(width + 5., depth + 5., height));
    TriangleMesh mesh_high = center_around_bb(make_cube(width, depth, height));
    mesh_high.translate(0., 0., 10.); // lift up
    mesh.merge(mesh_high);
    mesh.require_shared_vertices();

    mesh.WriteOBJFile("parallel_plates.obj");

    sla::SupportPointGenerator::Config cfg;
    sla::SupportPoints pts = calc_support_pts(mesh, cfg);
    sla::remove_bottom_points(pts, mesh.bounding_box().min.z() + EPSILON);

    REQUIRE(!pts.empty());
}


Slic3r::Polygon create_cross_roads(double size, double width)
{
    auto r1 = PolygonUtils::create_rect(5.3 * size, width);
    r1.rotate(3.14/4);
    r1.translate(2 * size, width / 2);
    auto r2 = PolygonUtils::create_rect(6.1 * size, 3 / 4. * width);
    r2.rotate(-3.14 / 5);
    r2.translate(3 * size, width / 2);
    auto r3 = PolygonUtils::create_rect(7.9 * size, 4 / 5. * width);
    r3.translate(2*size, width/2);
    auto r4 = PolygonUtils::create_rect(5 / 6. * width, 5.7 * size);
    r4.translate(-size,3*size);
    Polygons rr = union_(Polygons({r1, r2, r3, r4}));
    return rr.front();
}

ExPolygon create_trinagle_with_hole(double size)
{
    auto hole = PolygonUtils::create_equilateral_triangle(size / 3);
    hole.reverse();
    hole.rotate(3.14 / 4);
    return ExPolygon(PolygonUtils::create_equilateral_triangle(size), hole);
}

ExPolygon create_square_with_hole(double size, double hole_size)
{
    assert(sqrt(hole_size *hole_size / 2) < size);
    auto hole = PolygonUtils::create_square(hole_size);
    hole.rotate(M_PI / 4.); // 45
    hole.reverse();
    return ExPolygon(PolygonUtils::create_square(size), hole);
}

ExPolygon create_square_with_4holes(double size, double hole_size) {
    auto hole = PolygonUtils::create_square(hole_size);
    hole.reverse();
    double size_4 = size / 4;
    auto h1 = hole;
    h1.translate(size_4, size_4);
    auto h2 = hole;
    h2.translate(-size_4, size_4);
    auto h3   = hole;
    h3.translate(size_4, -size_4);
    auto h4   = hole;
    h4.translate(-size_4, -size_4);
    ExPolygon result(PolygonUtils::create_square(size));
    result.holes = Polygons({h1, h2, h3, h4});
    return result;
}

// boudary of circle
ExPolygon create_disc(double radius, double width, size_t count_line_segments)
{
    double width_2 = width / 2;
    auto   hole    = PolygonUtils::create_circle(radius - width_2,
                                            count_line_segments);
    hole.reverse();
    return ExPolygon(PolygonUtils::create_circle(radius + width_2,
                                                 count_line_segments),
                     hole);
}

Slic3r::Polygon create_V_shape(double height, double line_width, double angle = M_PI/4) {
    double angle_2 = angle / 2;
    auto   left_side  = PolygonUtils::create_rect(line_width, height);
    auto   right_side = left_side;
    right_side.rotate(-angle_2);
    double small_move = cos(angle_2) * line_width / 2;
    double side_move  = sin(angle_2) * height / 2 + small_move;
    right_side.translate(side_move,0);
    left_side.rotate(angle_2);
    left_side.translate(-side_move, 0);
    auto bottom = PolygonUtils::create_rect(4 * small_move, line_width);
    bottom.translate(0., -cos(angle_2) * height / 2 + line_width/2);
    Polygons polygons = union_(Polygons({left_side, right_side, bottom}));
    return polygons.front();
}

ExPolygon create_tiny_wide_test_1(double wide, double tiny)
{
    double hole_size = wide;
    double width     = 2 * wide + hole_size;
    double height    = wide + hole_size + tiny;
    auto   outline   = PolygonUtils::create_rect(width, height);
    auto   hole      = PolygonUtils::create_rect(hole_size, hole_size);
    hole.reverse();
    int hole_move_y = height/2 - (hole_size/2 + tiny);
    hole.translate(0, hole_move_y);
    
    ExPolygon result(outline);
    result.holes = {hole};
    return result;
}

ExPolygon create_tiny_wide_test_2(double wide, double tiny)
{
    double hole_size = wide;
    double width     = (3 + 1) * wide + 3 * hole_size;
    double height    = 2*wide + 2*tiny + 3*hole_size;
    auto outline = PolygonUtils::create_rect( width, height);
    auto   hole      = PolygonUtils::create_rect(hole_size, hole_size);
    hole.reverse();
    auto  hole2 = hole;// copy
    auto  hole3       = hole; // copy
    auto  hole4       = hole; // copy

    int   hole_move_x = wide + hole_size;
    int   hole_move_y = wide + hole_size;
    hole.translate(hole_move_x, hole_move_y);
    hole2.translate(-hole_move_x, hole_move_y);
    hole3.translate(hole_move_x, -hole_move_y);
    hole4.translate(-hole_move_x, -hole_move_y);

    auto hole5 = PolygonUtils::create_circle(hole_size / 2, 16);
    hole5.reverse();
    auto hole6 = hole5; // copy
    hole5.translate(0, hole_move_y);
    hole6.translate(0, -hole_move_y);

    auto hole7 = PolygonUtils::create_equilateral_triangle(hole_size);
    hole7.reverse();
    auto hole8 = PolygonUtils::create_circle(hole_size/2, 7, Point(hole_move_x,0));
    hole8.reverse();
    auto hole9 = PolygonUtils::create_circle(hole_size/2, 5, Point(-hole_move_x,0));
    hole9.reverse();

    ExPolygon result(outline);
    result.holes = {hole, hole2, hole3, hole4, hole5, hole6, hole7, hole8, hole9};
    return result;
}

ExPolygons createTestIslands(double size)
{
    bool      useFrogLeg = false;    
    // need post reorganization of longest path
    ExPolygon mountains({{0., 0.},
                         {size, 0.},
                         {5 * size / 6, size},
                         {4 * size / 6, size / 6},
                         {3 * size / 7, 2 * size},
                         {2 * size / 7, size / 6},
                         {size / 7, size}});
    ExPolygons result = {
        // one support point
        ExPolygon(PolygonUtils::create_equilateral_triangle(size)), 
        ExPolygon(PolygonUtils::create_square(size)),
        ExPolygon(PolygonUtils::create_rect(size / 2, size)),
        ExPolygon(PolygonUtils::create_isosceles_triangle(size / 2, 3 * size / 2)), // small sharp triangle
        ExPolygon(PolygonUtils::create_circle(size / 2, 10)),
        create_square_with_4holes(size, size / 4),
        create_disc(size/4, size / 4, 10),
        ExPolygon(create_V_shape(2*size/3, size / 4)),

        // two support points
        ExPolygon(PolygonUtils::create_isosceles_triangle(size / 2, 3 * size)), // small sharp triangle
        ExPolygon(PolygonUtils::create_rect(size / 2, 3 * size)),
        ExPolygon(create_V_shape(1.5*size, size/3)),

        // tiny line support points
        ExPolygon(PolygonUtils::create_rect(size / 2, 10 * size)), // long line
        ExPolygon(create_V_shape(size*4, size / 3)),
        ExPolygon(create_cross_roads(size, size / 3)),
        create_disc(3*size, size / 4, 30),
        create_square_with_4holes(5 * size, 5 * size / 2 - size / 3),

        // Tiny and wide part together with holes
        ExPolygon(PolygonUtils::create_isosceles_triangle(5. * size, 40. * size)),
        create_tiny_wide_test_1(3 * size, 2 / 3. * size),
        create_tiny_wide_test_2(3 * size, 2 / 3. * size),

        // still problem
        // three support points
        ExPolygon(PolygonUtils::create_equilateral_triangle(3 * size)), 
        ExPolygon(PolygonUtils::create_circle(size, 20)),

        mountains, 
        create_trinagle_with_hole(size),
        create_square_with_hole(size, size / 2),
        create_square_with_hole(size, size / 3)
    };
    
    if (useFrogLeg) {
        TriangleMesh            mesh = load_model("frog_legs.obj");
        TriangleMeshSlicer      slicer{&mesh};
        std::vector<float>      grid({0.1f});
        std::vector<ExPolygons> slices;
        slicer.slice(grid, SlicingMode::Regular, 0.05f, &slices, [] {});
        ExPolygon frog_leg = slices.front()[1];
        result.push_back(frog_leg);
    }
    return result;
}

Points createNet(const BoundingBox& bounding_box, double distance)
{ 
    Point  size       = bounding_box.size();
    double distance_2 = distance / 2;
    int    cols1 = static_cast<int>(floor(size.x() / distance))+1;
    int    cols2 = static_cast<int>(floor((size.x() - distance_2) / distance))+1;
    // equilateral triangle height with side distance
    double h      = sqrt(distance * distance - distance_2 * distance_2);
    int    rows   = static_cast<int>(floor(size.y() / h)) +1;
    int    rows_2 = rows / 2;
    size_t count_points = rows_2 * (cols1 + static_cast<size_t>(cols2));
    if (rows % 2 == 1) count_points += cols2;
    Points result;
    result.reserve(count_points);
    bool   isOdd = true;
    Point offset = bounding_box.min;
    double x_max = offset.x() + static_cast<double>(size.x());
    double y_max  = offset.y() + static_cast<double>(size.y());
    for (double y = offset.y(); y <= y_max; y += h) {
        double x_offset = offset.x();
        if (isOdd) x_offset += distance_2;
        isOdd = !isOdd;
        for (double x = x_offset; x <= x_max; x += distance) {
            result.emplace_back(x, y);
        }
    }
    assert(result.size() == count_points);
    return result; 
}

// create uniform triangle net and return points laying inside island
Points rasterize(const ExPolygon &island, double distance) {
    BoundingBox bb;
    for (const Point &pt : island.contour.points) bb.merge(pt);
    Points      fullNet = createNet(bb, distance);
    Points result;
    result.reserve(fullNet.size());
    std::copy_if(fullNet.begin(), fullNet.end(), std::back_inserter(result),
                 [&island](const Point &p) { return island.contains(p); });
    return result;
}

SupportIslandPoints test_island_sampling(const ExPolygon &   island,
                                        const SampleConfig &config)
{
    auto points = SupportPointGenerator::uniform_cover_island(island, config);

    Points chck_points = rasterize(island, config.head_radius); // TODO: Use resolution of printer
    bool is_ok = true;
    double              max_distance = config.max_distance;
    std::vector<double> point_distances(chck_points.size(),
                                        {max_distance + 1});
    for (size_t index = 0; index < chck_points.size(); ++index) { 
        const Point &chck_point  = chck_points[index];
        double &min_distance = point_distances[index];
        bool         exist_close_support_point = false;
        for (const auto &island_point : points) {
            const Point& p = island_point->point;
            Point abs_diff(fabs(p.x() - chck_point.x()),
                           fabs(p.y() - chck_point.y()));
            if (abs_diff.x() < min_distance && abs_diff.y() < min_distance) {
                double distance = sqrt((double) abs_diff.x() * abs_diff.x() +
                                       (double) abs_diff.y() * abs_diff.y());
                if (min_distance > distance) {
                    min_distance = distance;
                    exist_close_support_point = true;
                };
            }
        }
        if (!exist_close_support_point) is_ok = false;
    }

    if (!is_ok) { // visualize
        static int  counter              = 0;
        BoundingBox bb;
        for (const Point &pt : island.contour.points) bb.merge(pt);
        SVG svg("Error" + std::to_string(++counter) + ".svg", bb);
        svg.draw(island, "blue", 0.5f);
        for (auto& p : points)
            svg.draw(p->point, "lightgreen", config.head_radius);
        for (size_t index = 0; index < chck_points.size(); ++index) {
            const Point &chck_point = chck_points[index];
            double       distance   = point_distances[index];
            bool         isOk       = distance < max_distance;
            std::string  color      = (isOk) ? "gray" : "red";
            svg.draw(chck_point, color, config.head_radius / 4);
        }
    }
    CHECK(!points.empty());
    //CHECK(is_ok);

    // all points must be inside of island
    for (const auto &point : points) { CHECK(island.contains(point->point)); }
    return points;
}

SampleConfig create_sample_config(double size) {
    SampleConfig cfg;
    cfg.max_distance = 3 * size + 0.1;
    cfg.half_distance = cfg.max_distance/2;
    cfg.head_radius = size / 4;
    cfg.minimal_distance_from_outline = cfg.head_radius + size/10;
    cfg.min_side_branch_length = 2 * cfg.minimal_distance_from_outline;
    cfg.minimal_support_distance = cfg.minimal_distance_from_outline + cfg.half_distance;
    cfg.max_length_for_one_support_point = 2*size;
    cfg.max_length_for_two_support_points = 4*size;
    cfg.max_width_for_center_support_line = size;
    cfg.min_width_for_outline_support = cfg.max_width_for_center_support_line;
    cfg.outline_sample_distance       = cfg.max_distance;

    cfg.minimal_move = std::max(1000., size/1000);
    cfg.count_iteration = 100; 
    cfg.max_align_distance = 0;
    return cfg;
}

#include <libslic3r/Geometry.hpp>
#include <libslic3r/VoronoiOffset.hpp>
TEST_CASE("Sampling speed test on FrogLegs", "[hide], [VoronoiSkeleton]")
{
    TriangleMesh            mesh = load_model("frog_legs.obj");
    TriangleMeshSlicer      slicer{&mesh};
    std::vector<float>      grid({0.1f});
    std::vector<ExPolygons> slices;
    slicer.slice(grid, SlicingMode::Regular, 0.05f, &slices, [] {});
    ExPolygon frog_leg = slices.front()[1];
    SampleConfig cfg = create_sample_config(3e7);

    using VD = Slic3r::Geometry::VoronoiDiagram;
    VD    vd;
    Lines lines = to_lines(frog_leg);
    construct_voronoi(lines.begin(), lines.end(), &vd);
    Slic3r::Voronoi::annotate_inside_outside(vd, lines);
    
    for (int i = 0; i < 100; ++i) {
        VoronoiGraph::ExPath longest_path;
        VoronoiGraph skeleton = VoronoiGraphUtils::create_skeleton(vd, lines);
        auto samples = SampleIslandUtils::sample_voronoi_graph(skeleton, lines, cfg, longest_path);
    }
}

TEST_CASE("Speed align", "[hide], [VoronoiSkeleton]")
{
    SampleConfig cfg      = create_sample_config(3e7);
    cfg.max_align_distance = 1000;
    cfg.count_iteration    = 1000;
    cfg.max_align_distance = 3e7;

    double       size = 3e7;
    auto island = create_square_with_4holes(5 * size, 5 * size / 2 - size / 3);
    using VD = Slic3r::Geometry::VoronoiDiagram;
    VD    vd;
    Lines lines = to_lines(island);
    construct_voronoi(lines.begin(), lines.end(), &vd);
    Slic3r::Voronoi::annotate_inside_outside(vd, lines);
    VoronoiGraph::ExPath longest_path;
    VoronoiGraph skeleton = VoronoiGraphUtils::create_skeleton(vd, lines);

    for (int i = 0; i < 100; ++i) {
        auto samples = SampleIslandUtils::sample_voronoi_graph(skeleton, lines, cfg, longest_path);
        SampleIslandUtils::align_samples(samples, island, cfg);
    }
}

#include <libslic3r/SLA/SupportIslands/LineUtils.hpp>
/// <summary>
/// Check speed of sampling,
/// for be sure that code is not optimized out store result to svg or print count.
/// </summary>
TEST_CASE("speed sampling", "[hide], [SupGen]") { 
    double       size    = 3e7;
    float      samples_per_mm2 = 0.01f;
    ExPolygons   islands = createTestIslands(size);
    std::random_device rd;
    std::mt19937 m_rng;
    m_rng.seed(rd());

    size_t count = 1;
    
    std::vector<std::vector<Vec2f>> result1;
    result1.reserve(islands.size()*count);
    for (size_t i = 0; i<count; ++i)
        for (const auto& island: islands)
            result1.emplace_back(sample_expolygon(island, samples_per_mm2, m_rng));
    
    std::vector<std::vector<Vec2f>> result2;
    result2.reserve(islands.size()*count);
    for (size_t i = 0; i < count; ++i)
        for (const auto &island : islands)
            result2.emplace_back(SampleIslandUtils::sample_expolygon(island, samples_per_mm2)); //*/

    /*size_t all = 0;
    for (auto& result : result2) { 
        //std::cout << "case " << &result - &result1[0] << " points " << result.size() << std::endl;
        all += result.size();
    }
    std::cout << "All points " << all << std::endl;*/
    
    
#ifdef STORE_SAMPLE_INTO_SVG_FILES
    for (size_t i = 0; i < result1.size(); ++i) {
        size_t     island_index = i % islands.size();
        ExPolygon &island       = islands[island_index];

        Lines       lines = to_lines(island.contour);
        std::string name  = "sample_" + std::to_string(i) + ".svg";
        SVG         svg(name, LineUtils::create_bounding_box(lines));
        svg.draw(island, "lightgray");
        svg.draw_text({0, 0}, ("random samples " + std::to_string(result1[i].size())).c_str(), "blue");
        for (Vec2f &p : result1[i])
            svg.draw((p * 1e6).cast<coord_t>(), "blue", 1e6);
        svg.draw_text({0., 5e6}, ("uniform samples " + std::to_string(result2[i].size())).c_str(), "green");
        for (Vec2f &p : result2[i]) 
            svg.draw((p * 1e6).cast<coord_t>(), "green", 1e6);
    }
#endif // STORE_SAMPLE_INTO_SVG_FILES
}

/// <summary>
/// Check for correct sampling of island
/// 
/// </summary>
TEST_CASE("Small islands should be supported in center", "[SupGen], [VoronoiSkeleton]")
{
    double       size    = 3e7;
    SampleConfig cfg  = create_sample_config(size);
    ExPolygons islands = createTestIslands(size);

    // TODO: remove next 4 lines, debug sharp triangle
    /*auto triangle = PolygonUtils::create_isosceles_triangle(8. * size, 40. * size);
    islands = {ExPolygon(triangle)};
<<<<<<< HEAD
    //auto test_island = create_tiny_wide_test_2(3 * size, 2 / 3. * size);
    //islands          = {test_island};
=======
    auto test_island = create_tiny_wide_test_2(3 * size, 2 / 3. * size);
    islands          = {test_island};*/
>>>>>>> 03149402

    for (ExPolygon &island : islands) {
        // information for debug which island cause problem
        [[maybe_unused]] size_t debug_index = &island - &islands.front(); 
        auto   points = test_island_sampling(island, cfg);
        double angle  = 3.14 / 3; // cca 60 degree

        island.rotate(angle);
        auto pointsR = test_island_sampling(island, cfg);

        // points count should be the same
        //CHECK(points.size() == pointsR.size())
    }
}

std::vector<Vec2f> sample_old(const ExPolygon &island)
{
    // Create the support point generator
    static TriangleMesh                       mesh;
    static sla::IndexedMesh                   emesh{mesh};
    static sla::SupportPointGenerator::Config autogencfg;
    //autogencfg.minimal_distance = 8.f;
    static sla::SupportPointGenerator generator{emesh, autogencfg, [] {}, [](int) {}};

    // tear preasure
    float tp = autogencfg.tear_pressure();
    size_t layer_id = 13;
    coordf_t print_z = 11.f;
    SupportPointGenerator::MyLayer layer(layer_id, print_z);
    ExPolygon                      poly = island;
    BoundingBox                    bbox(island);
    Vec2f                          centroid;
    float                          area = island.area();
    float                                 h    = 17.f;
    sla::SupportPointGenerator::Structure s(layer, poly, bbox, centroid,area,h);
    auto flag = sla::SupportPointGenerator::IslandCoverageFlags(
        sla::SupportPointGenerator::icfIsNew | sla::SupportPointGenerator::icfWithBoundary);
    SupportPointGenerator::PointGrid3D grid3d;
    generator.uniformly_cover({island}, s, s.area * tp, grid3d, flag);

    std::vector<Vec2f> result;
    result.reserve(grid3d.grid.size());
    for (auto g : grid3d.grid) { 
        const Vec3f &p = g.second.position;
        Vec2f        p2f(p.x(), p.y());
        result.emplace_back(scale_(p2f));
    }
    return result;
}

#include <libslic3r/SLA/SupportIslands/SampleConfigFactory.hpp>
std::vector<Vec2f> sample_filip(const ExPolygon &island)
{
    static SampleConfig cfg = create_sample_config(1e6);
    SupportIslandPoints points = SupportPointGenerator::uniform_cover_island(island, cfg);

    std::vector<Vec2f> result;
    result.reserve(points.size());
    for (auto &p : points) { 
        result.push_back(p->point.cast<float>());
    }
    return result;
}

void store_sample(const std::vector<Vec2f> &samples, const ExPolygon& island)
{ 
    static int counter = 0;
    BoundingBox bb(island);
    SVG svg(("sample_"+std::to_string(counter++)+".svg").c_str(), bb); 

    double mm = scale_(1);
    svg.draw(island, "lightgray");
    for (const auto &s : samples) { 
        svg.draw(s.cast<coord_t>(), "blue", 0.2*mm);
    }

    // draw resolution
    Point p(bb.min.x() + 1e6, bb.max.y() - 2e6);
    svg.draw_text(p, (std::to_string(samples.size()) + " samples").c_str(), "black");
    svg.draw_text(p - Point(0., 1.8e6), "Scale 1 cm ", "black");
    Point  start = p - Point(0., 2.3e6);
    svg.draw(Line(start + Point(0., 5e5), start + Point(10*mm, 5e5)), "black", 2e5);
    svg.draw(Line(start + Point(0., -5e5), start + Point(10*mm, -5e5)), "black", 2e5);
    svg.draw(Line(start + Point(10*mm, 5e5), start + Point(10*mm, -5e5)), "black", 2e5);
    for (int i=0; i<10;i+=2)
        svg.draw(Line(start + Point(i*mm, 0.), start + Point((i+1)*mm, 0.)), "black", 1e6);
}

TEST_CASE("Compare sampling test", "[hide]")
{
    enum class Sampling {
        old,
        filip 
    } sample_type = Sampling::filip;
    
    std::function<std::vector<Vec2f>(const ExPolygon &)> sample =
        (sample_type == Sampling::old)   ? sample_old :
        (sample_type == Sampling::filip) ? sample_filip :
                                           nullptr;
    ExPolygons   islands  = createTestIslands(1e6);
    ExPolygons   islands_big = createTestIslands(3e6);
    islands.insert(islands.end(), islands_big.begin(), islands_big.end());

    for (ExPolygon &island : islands) {
        // information for debug which island cause problem
        [[maybe_unused]] size_t debug_index = &island - &islands.front();
        auto samples = sample(island);
#ifdef STORE_SAMPLE_INTO_SVG_FILES
        store_sample(samples, island);
#endif // STORE_SAMPLE_INTO_SVG_FILES
        
        double angle = 3.14 / 3; // cca 60 degree
        island.rotate(angle);
        samples = sample(island);
#ifdef STORE_SAMPLE_INTO_SVG_FILES
        store_sample(samples, island);
#endif // STORE_SAMPLE_INTO_SVG_FILES
    }
}

#include <libslic3r/SLA/SupportIslands/VectorUtils.hpp>
TEST_CASE("Reorder destructive", "[hide]"){
    std::vector<int> data {0, 1, 3, 2, 4, 7, 6, 5, 8};
    std::vector<int> order{0, 1, 3, 2, 4, 7, 6, 5, 8};

    VectorUtils::reorder_destructive(order.begin(), order.end(), data.begin());
    for (size_t i = 0; i < data.size() - 1;++i) { 
        CHECK(data[i] < data[i + 1]);
    }
}

TEST_CASE("Disable visualization", "[hide]") 
{
    CHECK(true);
#ifdef STORE_SAMPLE_INTO_SVG_FILES
    CHECK(false);
#endif // STORE_SAMPLE_INTO_SVG_FILES
}
<|MERGE_RESOLUTION|>--- conflicted
+++ resolved
@@ -577,13 +577,8 @@
     // TODO: remove next 4 lines, debug sharp triangle
     /*auto triangle = PolygonUtils::create_isosceles_triangle(8. * size, 40. * size);
     islands = {ExPolygon(triangle)};
-<<<<<<< HEAD
-    //auto test_island = create_tiny_wide_test_2(3 * size, 2 / 3. * size);
-    //islands          = {test_island};
-=======
     auto test_island = create_tiny_wide_test_2(3 * size, 2 / 3. * size);
     islands          = {test_island};*/
->>>>>>> 03149402
 
     for (ExPolygon &island : islands) {
         // information for debug which island cause problem
