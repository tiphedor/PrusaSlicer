--- conflicted
+++ resolved
@@ -72,17 +72,14 @@
 #define ENABLE_GLINDEXEDVERTEXARRAY_REMOVAL (1 && ENABLE_GLBEGIN_GLEND_REMOVAL)
 // Enable show non-manifold edges
 #define ENABLE_SHOW_NON_MANIFOLD_EDGES (1 && ENABLE_2_5_0_ALPHA1)
-<<<<<<< HEAD
-// Enable copy of custom bed model and texture
-#define ENABLE_COPY_CUSTOM_BED_MODEL_AND_TEXTURE (1 && ENABLE_2_5_0_ALPHA1)
-=======
 // Enable rework of Reload from disk command
 #define ENABLE_RELOAD_FROM_DISK_REWORK (1 && ENABLE_2_5_0_ALPHA1)
 // Enable showing toolpaths center of gravity
 #define ENABLE_SHOW_TOOLPATHS_COG (1 && ENABLE_2_5_0_ALPHA1)
 // Enable recalculating toolpaths when switching to/from volumetric rate visualization
 #define ENABLE_VOLUMETRIC_RATE_TOOLPATHS_RECALC (1 && ENABLE_2_5_0_ALPHA1)
->>>>>>> 3cd15ac0
+// Enable copy of custom bed model and texture
+#define ENABLE_COPY_CUSTOM_BED_MODEL_AND_TEXTURE (1 && ENABLE_2_5_0_ALPHA1)
 
 
 #endif // _prusaslicer_technologies_h_