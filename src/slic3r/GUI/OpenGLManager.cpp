#include "libslic3r/libslic3r.h"
#include "OpenGLManager.hpp"

#include "GUI.hpp"
#include "I18N.hpp"
#include "3DScene.hpp"

#include "libslic3r/Platform.hpp"

#include <GL/glew.h>

#include <boost/algorithm/string/split.hpp>
#include <boost/algorithm/string/classification.hpp>
#include <boost/log/trivial.hpp>

#include <wx/glcanvas.h>
#include <wx/msgdlg.h>

#ifdef __APPLE__
// Part of hack to remove crash when closing the application on OSX 10.9.5 when building against newer wxWidgets
#include <wx/platinfo.h>

#include "../Utils/MacDarkMode.hpp"
#endif // __APPLE__

namespace Slic3r {
namespace GUI {

// A safe wrapper around glGetString to report a "N/A" string in case glGetString returns nullptr.
std::string gl_get_string_safe(GLenum param, const std::string& default_value)
{
    const char* value = (const char*)::glGetString(param);
    glcheck();
    return std::string((value != nullptr) ? value : default_value);
}

const std::string& OpenGLManager::GLInfo::get_version() const
{
    if (!m_detected)
        detect();

    return m_version;
}

const std::string& OpenGLManager::GLInfo::get_glsl_version() const
{
    if (!m_detected)
        detect();

    return m_glsl_version;
}

const std::string& OpenGLManager::GLInfo::get_vendor() const
{
    if (!m_detected)
        detect();

    return m_vendor;
}

const std::string& OpenGLManager::GLInfo::get_renderer() const
{
    if (!m_detected)
        detect();

    return m_renderer;
}

bool OpenGLManager::GLInfo::is_core_profile() const
{
    return !GLEW_ARB_compatibility;
}

bool OpenGLManager::GLInfo::is_mesa() const
{
    return boost::icontains(m_version, "mesa");
}
<<<<<<< HEAD
#endif // _WIN32
#endif // ENABLE_GL_CORE_PROFILE
=======
>>>>>>> d8b534f9

int OpenGLManager::GLInfo::get_max_tex_size() const
{
    if (!m_detected)
        detect();

    // clamp to avoid the texture generation become too slow and use too much GPU memory
#ifdef __APPLE__
    // and use smaller texture for non retina systems
    return (Slic3r::GUI::mac_max_scaling_factor() > 1.0) ? std::min(m_max_tex_size, 8192) : std::min(m_max_tex_size / 2, 4096);
#else
    // and use smaller texture for older OpenGL versions
    return is_version_greater_or_equal_to(3, 0) ? std::min(m_max_tex_size, 8192) : std::min(m_max_tex_size / 2, 4096);
#endif // __APPLE__
}

float OpenGLManager::GLInfo::get_max_anisotropy() const
{
    if (!m_detected)
        detect();

    return m_max_anisotropy;
}

void OpenGLManager::GLInfo::detect() const
{
    *const_cast<std::string*>(&m_version)      = gl_get_string_safe(GL_VERSION, "N/A");
    *const_cast<std::string*>(&m_glsl_version) = gl_get_string_safe(GL_SHADING_LANGUAGE_VERSION, "N/A");
    *const_cast<std::string*>(&m_vendor)       = gl_get_string_safe(GL_VENDOR, "N/A");
    *const_cast<std::string*>(&m_renderer)     = gl_get_string_safe(GL_RENDERER, "N/A");

    int* max_tex_size = const_cast<int*>(&m_max_tex_size);
    glsafe(::glGetIntegerv(GL_MAX_TEXTURE_SIZE, max_tex_size));

    *max_tex_size /= 2;

    if (Slic3r::total_physical_memory() / (1024 * 1024 * 1024) < 6)
        *max_tex_size /= 2;

    if (GLEW_EXT_texture_filter_anisotropic) {
        float* max_anisotropy = const_cast<float*>(&m_max_anisotropy);
        glsafe(::glGetFloatv(GL_MAX_TEXTURE_MAX_ANISOTROPY_EXT, max_anisotropy));
    }
    *const_cast<bool*>(&m_detected) = true;
}

static bool version_greater_or_equal_to(const std::string& version, unsigned int major, unsigned int minor)
{
    if (version == "N/A")
        return false;

    std::vector<std::string> tokens;
    boost::split(tokens, version, boost::is_any_of(" "), boost::token_compress_on);

    if (tokens.empty())
        return false;

#if ENABLE_OPENGL_ES
    const std::string version_container = (tokens.size() > 1 && boost::istarts_with(tokens[1], "ES")) ? tokens[2] : tokens[0];
#endif // ENABLE_OPENGL_ES

    std::vector<std::string> numbers;
#if ENABLE_OPENGL_ES
    boost::split(numbers, version_container, boost::is_any_of("."), boost::token_compress_on);
#else
    boost::split(numbers, tokens[0], boost::is_any_of("."), boost::token_compress_on);
#endif // ENABLE_OPENGL_ES

    unsigned int gl_major = 0;
    unsigned int gl_minor = 0;

    if (numbers.size() > 0)
        gl_major = ::atoi(numbers[0].c_str());

    if (numbers.size() > 1)
        gl_minor = ::atoi(numbers[1].c_str());

    if (gl_major < major)
        return false;
    else if (gl_major > major)
        return true;
    else
        return gl_minor >= minor;
}

bool OpenGLManager::GLInfo::is_version_greater_or_equal_to(unsigned int major, unsigned int minor) const
{
    if (!m_detected)
        detect();

    return version_greater_or_equal_to(m_version, major, minor);
}

bool OpenGLManager::GLInfo::is_glsl_version_greater_or_equal_to(unsigned int major, unsigned int minor) const
{
    if (!m_detected)
        detect();

    return version_greater_or_equal_to(m_glsl_version, major, minor);
}

// If formatted for github, plaintext with OpenGL extensions enclosed into <details>.
// Otherwise HTML formatted for the system info dialog.
std::string OpenGLManager::GLInfo::to_string(bool for_github) const
{
    if (!m_detected)
        detect();

    std::stringstream out;

    const bool format_as_html = ! for_github;
    std::string h2_start = format_as_html ? "<b>" : "";
    std::string h2_end = format_as_html ? "</b>" : "";
    std::string b_start = format_as_html ? "<b>" : "";
    std::string b_end = format_as_html ? "</b>" : "";
    std::string line_end = format_as_html ? "<br>" : "\n";

    out << h2_start << "OpenGL installation" << h2_end << line_end;
    out << b_start << "GL version:   " << b_end << m_version << line_end;
#if ENABLE_GL_CORE_PROFILE
    out << b_start << "Profile:      " << b_end << (is_core_profile() ? "Core" : "Compatibility") << line_end;
#else
    out << b_start << "Profile:      " << b_end << "Compatibility" << line_end;
#endif // ENABLE_GL_CORE_PROFILE
    out << b_start << "Vendor:       " << b_end << m_vendor << line_end;
    out << b_start << "Renderer:     " << b_end << m_renderer << line_end;
    out << b_start << "GLSL version: " << b_end << m_glsl_version << line_end;

    {
#if ENABLE_GL_CORE_PROFILE
        std::vector<std::string>  extensions_list = get_extensions_list();
#else
        const std::string extensions_str = gl_get_string_safe(GL_EXTENSIONS, "");
        std::vector<std::string> extensions_list;
        boost::split(extensions_list, extensions_str, boost::is_any_of(" "), boost::token_compress_on);
#endif // ENABLE_GL_CORE_PROFILE

        if (!extensions_list.empty()) {
            if (for_github)
                out << "<details>\n<summary>Installed extensions:</summary>\n";
            else
                out << h2_start << "Installed extensions:" << h2_end << line_end;

            std::sort(extensions_list.begin(), extensions_list.end());
            for (const std::string& ext : extensions_list)
                if (! ext.empty())
                    out << ext << line_end;

            if (for_github)
                out << "</details>\n";
        }
    }

    return out.str();
}

#if ENABLE_GL_CORE_PROFILE
std::vector<std::string> OpenGLManager::GLInfo::get_extensions_list() const
{
    std::vector<std::string> ret;

    if (is_core_profile()) {
        GLint n = 0;
        glsafe(::glGetIntegerv(GL_NUM_EXTENSIONS, &n));
        ret.reserve(n);
        for (GLint i = 0; i < n; ++i) {
            const char* extension = (const char*)::glGetStringi(GL_EXTENSIONS, i);
            glcheck();
            if (extension != nullptr)
                ret.emplace_back(extension);
        }
    }
    else {
        const std::string extensions_str = gl_get_string_safe(GL_EXTENSIONS, "");
        boost::split(ret, extensions_str, boost::is_any_of(" "), boost::token_compress_on);
    }

    return ret;
}
#endif // ENABLE_GL_CORE_PROFILE

OpenGLManager::GLInfo OpenGLManager::s_gl_info;
bool OpenGLManager::s_compressed_textures_supported = false;
OpenGLManager::EMultisampleState OpenGLManager::s_multisample = OpenGLManager::EMultisampleState::Unknown;
OpenGLManager::EFramebufferType OpenGLManager::s_framebuffers_type = OpenGLManager::EFramebufferType::Unknown;

#ifdef __APPLE__ 
// Part of hack to remove crash when closing the application on OSX 10.9.5 when building against newer wxWidgets
OpenGLManager::OSInfo OpenGLManager::s_os_info;
#endif // __APPLE__ 

OpenGLManager::~OpenGLManager()
{
    m_shaders_manager.shutdown();

#ifdef __APPLE__ 
    // This is an ugly hack needed to solve the crash happening when closing the application on OSX 10.9.5 with newer wxWidgets
    // The crash is triggered inside wxGLContext destructor
    if (s_os_info.major != 10 || s_os_info.minor != 9 || s_os_info.micro != 5)
    {
#endif //__APPLE__
        if (m_context != nullptr)
            delete m_context;
#ifdef __APPLE__ 
    }
#endif //__APPLE__
}

bool OpenGLManager::init_gl()
{
    if (!m_gl_initialized) {
#if ENABLE_GL_CORE_PROFILE || ENABLE_OPENGL_ES
        glewExperimental = true;
#endif // ENABLE_GL_CORE_PROFILE || ENABLE_OPENGL_ES
        GLenum err = glewInit();
        if (err != GLEW_OK) {
            BOOST_LOG_TRIVIAL(error) << "Unable to init glew library: " << glewGetErrorString(err);
            return false;
        }

#if ENABLE_GL_CORE_PROFILE
        do {
            // glewInit() generates an OpenGL GL_INVALID_ENUM error when using core profile
            err = ::glGetError();
        } while (err != GL_NO_ERROR);
#endif // ENABLE_GL_CORE_PROFILE

        m_gl_initialized = true;
#if ENABLE_GL_CORE_PROFILE
        if (GLEW_ARB_texture_compression)
            s_compressed_textures_supported = true;
        else
            s_compressed_textures_supported = false;
#else
        if (GLEW_EXT_texture_compression_s3tc)
            s_compressed_textures_supported = true;
        else
            s_compressed_textures_supported = false;
#endif // ENABLE_GL_CORE_PROFILE

        if (GLEW_ARB_framebuffer_object)
            s_framebuffers_type = EFramebufferType::Arb;
        else if (GLEW_EXT_framebuffer_object)
            s_framebuffers_type = EFramebufferType::Ext;
        else
            s_framebuffers_type = EFramebufferType::Unknown;

#if ENABLE_OPENGL_ES
#if ENABLE_OPENGL_ES_2_0
        bool valid_version = s_gl_info.is_version_greater_or_equal_to(2, 0);
#else
        bool valid_version = true;
#endif // ENABLE_OPENGL_ES_2_0
#elif ENABLE_GL_CORE_PROFILE
        bool valid_version = s_gl_info.is_core_profile() ? s_gl_info.is_version_greater_or_equal_to(3, 3) : s_gl_info.is_version_greater_or_equal_to(2, 0);
#else
        bool valid_version = s_gl_info.is_version_greater_or_equal_to(2, 0);
#endif // ENABLE_OPENGL_ES
        if (!valid_version) {
            // Complain about the OpenGL version.
            wxString message = from_u8((boost::format(
#if ENABLE_OPENGL_ES
                _utf8(L("PrusaSlicer requires OpenGL ES 2.0 capable graphics driver to run correctly, \n"
                    "while OpenGL version %s, render %s, vendor %s was detected."))) % s_gl_info.get_version() % s_gl_info.get_renderer() % s_gl_info.get_vendor()).str());
#elif ENABLE_GL_CORE_PROFILE
                _utf8(L("PrusaSlicer requires OpenGL %s capable graphics driver to run correctly, \n"
                    "while OpenGL version %s, render %s, vendor %s was detected."))) % (s_gl_info.is_core_profile() ? "3.3" : "2.0") % s_gl_info.get_version() % s_gl_info.get_renderer() % s_gl_info.get_vendor()).str());
#else
                _utf8(L("PrusaSlicer requires OpenGL 2.0 capable graphics driver to run correctly, \n"
                    "while OpenGL version %s, render %s, vendor %s was detected."))) % s_gl_info.get_version() % s_gl_info.get_renderer() % s_gl_info.get_vendor()).str());
#endif // ENABLE_OPENGL_ES
            message += "\n";
        	message += _L("You may need to update your graphics card driver.");
#ifdef _WIN32
            message += "\n";
            message += _L("As a workaround, you may run PrusaSlicer with a software rendered 3D graphics by running prusa-slicer.exe with the --sw-renderer parameter.");
#endif
        	wxMessageBox(message, wxString("PrusaSlicer - ") + _L("Unsupported OpenGL version"), wxOK | wxICON_ERROR);
        }

        if (valid_version) {
            // load shaders
            auto [result, error] = m_shaders_manager.init();
            if (!result) {
                wxString message = from_u8((boost::format(
                    _utf8(L("Unable to load the following shaders:\n%s"))) % error).str());
                wxMessageBox(message, wxString("PrusaSlicer - ") + _L("Error loading shaders"), wxOK | wxICON_ERROR);
            }
        }
    }

    return true;
}

wxGLContext* OpenGLManager::init_glcontext(wxGLCanvas& canvas)
{
    if (m_context == nullptr) {
#if ENABLE_OPENGL_ES
        wxGLContextAttrs attrs;
#if ENABLE_OPENGL_ES_2_0
        attrs.ES2().MajorVersion(2).EndList();
#else
        attrs.ES2().EndList();
#endif // ENABLE_OPENGL_ES_2_0
        m_context = new wxGLContext(&canvas, nullptr, &attrs);
#elif ENABLE_GL_CORE_PROFILE
        wxGLContextAttrs attrs;
        attrs.CoreProfile().ForwardCompatible().OGLVersion(3, 3).EndList();
        m_context = new wxGLContext(&canvas, nullptr, &attrs);
#else
        m_context = new wxGLContext(&canvas);
#endif // ENABLE_OPENGL_ES

#ifdef __APPLE__ 
        // Part of hack to remove crash when closing the application on OSX 10.9.5 when building against newer wxWidgets
        s_os_info.major = wxPlatformInfo::Get().GetOSMajorVersion();
        s_os_info.minor = wxPlatformInfo::Get().GetOSMinorVersion();
        s_os_info.micro = wxPlatformInfo::Get().GetOSMicroVersion();
#endif //__APPLE__
    }
    return m_context;
}

wxGLCanvas* OpenGLManager::create_wxglcanvas(wxWindow& parent)
{
#if ENABLE_GL_CORE_PROFILE || ENABLE_OPENGL_ES
    wxGLAttributes attribList;
    attribList.PlatformDefaults().RGBA().DoubleBuffer().MinRGBA(8, 8, 8, 8).Depth(24).SampleBuffers(1).Samplers(4).EndList();
#else
    int attribList[] = {
        WX_GL_RGBA,
    	WX_GL_DOUBLEBUFFER,
    	// RGB channels each should be allocated with 8 bit depth. One should almost certainly get these bit depths by default.
      	WX_GL_MIN_RED, 			8,
      	WX_GL_MIN_GREEN, 		8,
      	WX_GL_MIN_BLUE, 		8,
      	// Requesting an 8 bit alpha channel. Interestingly, the NVIDIA drivers would most likely work with some alpha plane, but glReadPixels would not return
      	// the alpha channel on NVIDIA if not requested when the GL context is created.
      	WX_GL_MIN_ALPHA, 		8,
    	WX_GL_DEPTH_SIZE, 		24,
    	WX_GL_SAMPLE_BUFFERS, 	GL_TRUE,
    	WX_GL_SAMPLES, 			4,
    	0
    };
#endif // ENABLE_GL_CORE_PROFILE || ENABLE_OPENGL_ES

    if (s_multisample == EMultisampleState::Unknown) {
        detect_multisample(attribList);
//        // debug output
//        std::cout << "Multisample " << (can_multisample() ? "enabled" : "disabled") << std::endl;
    }

#if ENABLE_GL_CORE_PROFILE || ENABLE_OPENGL_ES
    if (!can_multisample()) {
        attribList.Reset();
        attribList.PlatformDefaults().RGBA().DoubleBuffer().MinRGBA(8, 8, 8, 8).Depth(24).EndList();
    }

    return new wxGLCanvas(&parent, attribList, wxID_ANY, wxDefaultPosition, wxDefaultSize, wxWANTS_CHARS);
#else
    if (!can_multisample())
        attribList[12] = 0;

    return new wxGLCanvas(&parent, wxID_ANY, attribList, wxDefaultPosition, wxDefaultSize, wxWANTS_CHARS);
#endif // ENABLE_GL_CORE_PROFILE || ENABLE_OPENGL_ES
}

#if ENABLE_GL_CORE_PROFILE || ENABLE_OPENGL_ES
void OpenGLManager::detect_multisample(const wxGLAttributes& attribList)
#else
void OpenGLManager::detect_multisample(int* attribList)
#endif // ENABLE_GL_CORE_PROFILE || ENABLE_OPENGL_ES
{
    int wxVersion = wxMAJOR_VERSION * 10000 + wxMINOR_VERSION * 100 + wxRELEASE_NUMBER;
    bool enable_multisample = wxVersion >= 30003;
    s_multisample = 
        enable_multisample &&
        // Disable multi-sampling on ChromeOS, as the OpenGL virtualization swaps Red/Blue channels with multi-sampling enabled,
        // at least on some platforms.
        platform_flavor() != PlatformFlavor::LinuxOnChromium &&
        wxGLCanvas::IsDisplaySupported(attribList)
        ? EMultisampleState::Enabled : EMultisampleState::Disabled;
    // Alternative method: it was working on previous version of wxWidgets but not with the latest, at least on Windows
    // s_multisample = enable_multisample && wxGLCanvas::IsExtensionSupported("WGL_ARB_multisample");
}

} // namespace GUI
} // namespace Slic3r<|MERGE_RESOLUTION|>--- conflicted
+++ resolved
@@ -75,11 +75,6 @@
 {
     return boost::icontains(m_version, "mesa");
 }
-<<<<<<< HEAD
-#endif // _WIN32
-#endif // ENABLE_GL_CORE_PROFILE
-=======
->>>>>>> d8b534f9
 
 int OpenGLManager::GLInfo::get_max_tex_size() const
 {
@@ -328,11 +323,7 @@
             s_framebuffers_type = EFramebufferType::Unknown;
 
 #if ENABLE_OPENGL_ES
-#if ENABLE_OPENGL_ES_2_0
         bool valid_version = s_gl_info.is_version_greater_or_equal_to(2, 0);
-#else
-        bool valid_version = true;
-#endif // ENABLE_OPENGL_ES_2_0
 #elif ENABLE_GL_CORE_PROFILE
         bool valid_version = s_gl_info.is_core_profile() ? s_gl_info.is_version_greater_or_equal_to(3, 3) : s_gl_info.is_version_greater_or_equal_to(2, 0);
 #else
@@ -379,11 +370,7 @@
     if (m_context == nullptr) {
 #if ENABLE_OPENGL_ES
         wxGLContextAttrs attrs;
-#if ENABLE_OPENGL_ES_2_0
         attrs.ES2().MajorVersion(2).EndList();
-#else
-        attrs.ES2().EndList();
-#endif // ENABLE_OPENGL_ES_2_0
         m_context = new wxGLContext(&canvas, nullptr, &attrs);
 #elif ENABLE_GL_CORE_PROFILE
         wxGLContextAttrs attrs;
