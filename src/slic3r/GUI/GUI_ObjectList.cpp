#include "libslic3r/libslic3r.h"
#include "libslic3r/PresetBundle.hpp"
#include "GUI_ObjectList.hpp"
#include "GUI_Factories.hpp"
#include "GUI_ObjectManipulation.hpp"
#include "GUI_ObjectLayers.hpp"
#if ENABLE_TEXTURED_VOLUMES
#include "GUI_ObjectTexture.hpp"
#endif // ENABLE_TEXTURED_VOLUMES
#include "GUI_App.hpp"
#include "I18N.hpp"
#include "Plater.hpp"
#include "BitmapComboBox.hpp"
#include "GalleryDialog.hpp"
#include "MainFrame.hpp"

#include "OptionsGroup.hpp"
#include "Tab.hpp"
#include "wxExtensions.hpp"
#include "libslic3r/Model.hpp"
#include "GLCanvas3D.hpp"
#include "Selection.hpp"
#include "format.hpp"
#include "NotificationManager.hpp"

#include <boost/algorithm/string.hpp>
#include <wx/progdlg.h>
#include <wx/listbook.h>
#include <wx/numformatter.h>

#include "slic3r/Utils/FixModelByWin10.hpp"

#ifdef __WXMSW__
#include "wx/uiaction.h"
#endif /* __WXMSW__ */

namespace Slic3r
{
namespace GUI
{

wxDEFINE_EVENT(EVT_OBJ_LIST_OBJECT_SELECT, SimpleEvent);

static PrinterTechnology printer_technology()
{
    return wxGetApp().preset_bundle->printers.get_selected_preset().printer_technology();
}

static const Selection& scene_selection()
{
    return wxGetApp().plater()->canvas3D()->get_selection();
}

// Config from current edited printer preset
static DynamicPrintConfig& printer_config()
{
    return wxGetApp().preset_bundle->printers.get_edited_preset().config;
}

static int extruders_count()
{
    return wxGetApp().extruders_edited_cnt();
}

static void take_snapshot(const wxString& snapshot_name) 
{
    Plater* plater = wxGetApp().plater();
    if (plater)
        plater->take_snapshot(snapshot_name);
}

ObjectList::ObjectList(wxWindow* parent) :
    wxDataViewCtrl(parent, wxID_ANY, wxDefaultPosition, wxDefaultSize, 
#ifdef _WIN32
        wxBORDER_SIMPLE | 
#endif
        wxDV_MULTIPLE)
{
    wxGetApp().UpdateDVCDarkUI(this, true);

    // create control
    create_objects_ctrl();

    // describe control behavior 
    Bind(wxEVT_DATAVIEW_SELECTION_CHANGED, [this](wxDataViewEvent& event) {
        // detect the current mouse position here, to pass it to list_manipulation() method
        // if we detect it later, the user may have moved the mouse pointer while calculations are performed, and this would mess-up the HitTest() call performed into list_manipulation()
        // see: https://github.com/prusa3d/PrusaSlicer/issues/3802
#ifndef __WXOSX__
        const wxPoint mouse_pos = get_mouse_position_in_control();
#endif

#ifndef __APPLE__
        // On Windows and Linux:
        // It's not invoked KillFocus event for "temporary" panels (like "Manipulation panel", "Settings", "Layer ranges"),
        // if we change selection in object list.
        // see https://github.com/prusa3d/PrusaSlicer/issues/3303
        // But, if we call SetFocus() for ObjectList it will cause an invoking of a KillFocus event for "temporary" panels  
        SetFocus();
#else
        // To avoid selection update from SetSelection() and UnselectAll() under osx
        if (m_prevent_list_events)
            return;
#endif // __APPLE__

        /* For multiple selection with pressed SHIFT, 
         * event.GetItem() returns value of a first item in selection list 
         * instead of real last clicked item.
         * So, let check last selected item in such strange way
         */
#ifdef __WXMSW__
		// Workaround for entering the column editing mode on Windows. Simulate keyboard enter when another column of the active line is selected.
		int new_selected_column = -1;
#endif //__WXMSW__
        if (wxGetKeyState(WXK_SHIFT)) {
            wxDataViewItemArray sels;
            GetSelections(sels);
            if (! sels.empty() && sels.front() == m_last_selected_item)
                m_last_selected_item = sels.back();
            else
                m_last_selected_item = event.GetItem();
        }
        else {
  	      	wxDataViewItem    new_selected_item  = event.GetItem();
#ifdef __WXMSW__
			// Workaround for entering the column editing mode on Windows. Simulate keyboard enter when another column of the active line is selected.
		    wxDataViewItem    item;
		    wxDataViewColumn *col;
		    HitTest(get_mouse_position_in_control(), item, col);
		    new_selected_column = (col == nullptr) ? -1 : (int)col->GetModelColumn();
	        if (new_selected_item == m_last_selected_item && m_last_selected_column != -1 && m_last_selected_column != new_selected_column) {
	        	// Mouse clicked on another column of the active row. Simulate keyboard enter to enter the editing mode of the current column.
	        	wxUIActionSimulator sim;
				sim.Char(WXK_RETURN);
	        }
#endif //__WXMSW__
            m_last_selected_item = new_selected_item;
        }
#ifdef __WXMSW__
        m_last_selected_column = new_selected_column;
#endif //__WXMSW__

        selection_changed();
#ifndef __WXMSW__
        set_tooltip_for_item(get_mouse_position_in_control());
#endif //__WXMSW__

#ifndef __WXOSX__
        list_manipulation(mouse_pos);
#endif //__WXOSX__
    });

#ifdef __WXOSX__
    // Key events are not correctly processed by the wxDataViewCtrl on OSX.
    // Our patched wxWidgets process the keyboard accelerators.
    // On the other hand, using accelerators will break in-place editing on Windows & Linux/GTK (there is no in-place editing working on OSX for wxDataViewCtrl for now).
//    Bind(wxEVT_KEY_DOWN, &ObjectList::OnChar, this);
    {
        // Accelerators
        wxAcceleratorEntry entries[33];
        entries[0].Set(wxACCEL_CTRL, (int)'C', wxID_COPY);
        entries[1].Set(wxACCEL_CTRL, (int)'X', wxID_CUT);
        entries[2].Set(wxACCEL_CTRL, (int)'V', wxID_PASTE);
        entries[3].Set(wxACCEL_CTRL, (int)'A', wxID_SELECTALL);
        entries[4].Set(wxACCEL_CTRL, (int)'Z', wxID_UNDO);
        entries[5].Set(wxACCEL_CTRL, (int)'Y', wxID_REDO);
        entries[6].Set(wxACCEL_NORMAL, WXK_DELETE, wxID_DELETE);
        entries[7].Set(wxACCEL_NORMAL, WXK_BACK, wxID_DELETE);
        entries[8].Set(wxACCEL_NORMAL, int('+'), wxID_ADD);
        entries[9].Set(wxACCEL_NORMAL, WXK_NUMPAD_ADD, wxID_ADD);
        entries[10].Set(wxACCEL_NORMAL, int('-'), wxID_REMOVE);
        entries[11].Set(wxACCEL_NORMAL, WXK_NUMPAD_SUBTRACT, wxID_REMOVE);
        entries[12].Set(wxACCEL_NORMAL, int('p'), wxID_PRINT);

        int numbers_cnt = 1;
        for (auto char_number : { '0', '1', '2', '3', '4', '5', '6', '7', '8', '9' }) {
            entries[12 + numbers_cnt].Set(wxACCEL_NORMAL, int(char_number), wxID_LAST + numbers_cnt);
            entries[22 + numbers_cnt].Set(wxACCEL_NORMAL, WXK_NUMPAD0 + numbers_cnt - 1, wxID_LAST + numbers_cnt);
            numbers_cnt++;
        }
        wxAcceleratorTable accel(33, entries);
        SetAcceleratorTable(accel);

        Bind(wxEVT_MENU, [this](wxCommandEvent &evt) { copy();                      }, wxID_COPY);
        Bind(wxEVT_MENU, [this](wxCommandEvent &evt) { paste();                     }, wxID_PASTE);
        Bind(wxEVT_MENU, [this](wxCommandEvent &evt) { select_item_all_children();  }, wxID_SELECTALL);
        Bind(wxEVT_MENU, [this](wxCommandEvent &evt) { remove();                    }, wxID_DELETE);
        Bind(wxEVT_MENU, [this](wxCommandEvent &evt) { undo();  					}, wxID_UNDO);
        Bind(wxEVT_MENU, [this](wxCommandEvent &evt) { redo();                    	}, wxID_REDO);
        Bind(wxEVT_MENU, [this](wxCommandEvent &evt) { increase_instances();        }, wxID_ADD);
        Bind(wxEVT_MENU, [this](wxCommandEvent &evt) { decrease_instances();        }, wxID_REMOVE);
        Bind(wxEVT_MENU, [this](wxCommandEvent &evt) { toggle_printable_state();    }, wxID_PRINT);
        
        for (int i = 0; i < 10; i++)
            Bind(wxEVT_MENU, [this, i](wxCommandEvent &evt) {
                if (extruders_count() > 1 && i <= extruders_count())
                    set_extruder_for_selected_items(i);
            }, wxID_LAST+i+1);
    }
#else //__WXOSX__
    Bind(wxEVT_CHAR, [this](wxKeyEvent& event) { key_event(event); }); // doesn't work on OSX
#endif

#ifdef __WXMSW__
    GetMainWindow()->Bind(wxEVT_MOTION, [this](wxMouseEvent& event) {
        set_tooltip_for_item(get_mouse_position_in_control());
        event.Skip();
    });
#endif //__WXMSW__

    Bind(wxEVT_DATAVIEW_ITEM_CONTEXT_MENU,  &ObjectList::OnContextMenu,     this);

    Bind(wxEVT_DATAVIEW_ITEM_BEGIN_DRAG,    &ObjectList::OnBeginDrag,       this);
    Bind(wxEVT_DATAVIEW_ITEM_DROP_POSSIBLE, &ObjectList::OnDropPossible,    this);
    Bind(wxEVT_DATAVIEW_ITEM_DROP,          &ObjectList::OnDrop,            this);

#ifdef __WXMSW__
    Bind(wxEVT_DATAVIEW_ITEM_EDITING_STARTED, &ObjectList::OnEditingStarted,  this);
#endif /* __WXMSW__ */
    Bind(wxEVT_DATAVIEW_ITEM_EDITING_DONE,    &ObjectList::OnEditingDone,     this);

    Bind(wxEVT_DATAVIEW_ITEM_VALUE_CHANGED, &ObjectList::ItemValueChanged,  this);

    Bind(wxCUSTOMEVT_LAST_VOLUME_IS_DELETED, [this](wxCommandEvent& e)   { last_volume_is_deleted(e.GetInt()); });

    Bind(wxEVT_SIZE, ([this](wxSizeEvent &e) { 
#ifdef __WXGTK__
	// On GTK, the EnsureVisible call is postponed to Idle processing (see wxDataViewCtrl::m_ensureVisibleDefered).
	// So the postponed EnsureVisible() call is planned for an item, which may not exist at the Idle processing time, if this wxEVT_SIZE
	// event is succeeded by a delete of the currently active item. We are trying our luck by postponing the wxEVT_SIZE triggered EnsureVisible(),
	// which seems to be working as of now.
    this->CallAfter([this](){ ensure_current_item_visible(); });
#else
    ensure_current_item_visible();
#endif
	e.Skip();
	}));
}

void ObjectList::set_min_height()
{
    if (m_items_count == size_t(-1))
        m_items_count = 7;
    int list_min_height = lround(2.25 * (m_items_count + 1) * wxGetApp().em_unit()); // +1 is for height of control header
    SetMinSize(wxSize(1, list_min_height));
}

void ObjectList::update_min_height()
{
    wxDataViewItemArray all_items;
    m_objects_model->GetAllChildren(wxDataViewItem(nullptr), all_items);
    size_t items_cnt = all_items.Count();
    if (items_cnt < 7)
        items_cnt = 7;
    else if (items_cnt >= 15)
        items_cnt = 15;
    
    if (m_items_count == items_cnt)
        return;

    m_items_count = items_cnt;
    set_min_height();
}


void ObjectList::create_objects_ctrl()
{
    /* Temporary workaround for the correct behavior of the Scrolled sidebar panel:
     * 1. set a height of the list to some big value 
     * 2. change it to the normal(meaningful) min value after first whole Mainframe updating/layouting
     */
    SetMinSize(wxSize(-1, 3000));

    m_sizer = new wxBoxSizer(wxVERTICAL);
    m_sizer->Add(this, 1, wxGROW);

    m_objects_model = new ObjectDataViewModel;
    AssociateModel(m_objects_model);
    m_objects_model->SetAssociatedControl(this);
#if wxUSE_DRAG_AND_DROP && wxUSE_UNICODE
    EnableDragSource(wxDF_UNICODETEXT);
    EnableDropTarget(wxDF_UNICODETEXT);
#endif // wxUSE_DRAG_AND_DROP && wxUSE_UNICODE

    const int em = wxGetApp().em_unit();

    // column ItemName(Icon+Text) of the view control: 
    // And Icon can be consisting of several bitmaps
    BitmapTextRenderer* bmp_text_renderer = new BitmapTextRenderer();
    bmp_text_renderer->set_can_create_editor_ctrl_function([this]() {
        return m_objects_model->GetItemType(GetSelection()) & (itVolume | itObject);
    });
    AppendColumn(new wxDataViewColumn(_L("Name"), bmp_text_renderer,
        colName, 20*em, wxALIGN_LEFT, wxDATAVIEW_COL_RESIZABLE));

    // column PrintableProperty (Icon) of the view control:
    AppendBitmapColumn(" ", colPrint, wxDATAVIEW_CELL_INERT, 3*em,
        wxALIGN_CENTER_HORIZONTAL, wxDATAVIEW_COL_RESIZABLE);

    // column Extruder of the view control:
    BitmapChoiceRenderer* bmp_choice_renderer = new BitmapChoiceRenderer();
    bmp_choice_renderer->set_can_create_editor_ctrl_function([this]() {
        return m_objects_model->GetItemType(GetSelection()) & (itVolume | itLayer | itObject);
    });
    bmp_choice_renderer->set_default_extruder_idx([this]() {
        return m_objects_model->GetDefaultExtruderIdx(GetSelection());
    });
    AppendColumn(new wxDataViewColumn(_L("Extruder"), bmp_choice_renderer,
        colExtruder, 8*em, wxALIGN_CENTER_HORIZONTAL, wxDATAVIEW_COL_RESIZABLE));

    // column ItemEditing of the view control:
    AppendBitmapColumn(_L("Editing"), colEditing, wxDATAVIEW_CELL_INERT, 3*em,
        wxALIGN_CENTER_HORIZONTAL, wxDATAVIEW_COL_RESIZABLE);

    // For some reason under OSX on 4K(5K) monitors in wxDataViewColumn constructor doesn't set width of column.
    // Therefore, force set column width.
    if (wxOSX)
    {
        GetColumn(colName)->SetWidth(20*em);
        GetColumn(colPrint)->SetWidth(3*em);
        GetColumn(colExtruder)->SetWidth(8*em);
        GetColumn(colEditing) ->SetWidth(7*em);
    }
}

void ObjectList::get_selected_item_indexes(int& obj_idx, int& vol_idx, const wxDataViewItem& input_item/* = wxDataViewItem(nullptr)*/)
{
    const wxDataViewItem item = input_item == wxDataViewItem(nullptr) ? GetSelection() : input_item;

    if (!item)
    {
        obj_idx = vol_idx = -1;
        return;
    }

    const ItemType type = m_objects_model->GetItemType(item);

    obj_idx =   type & itObject ? m_objects_model->GetIdByItem(item) :
                type & itVolume ? m_objects_model->GetIdByItem(m_objects_model->GetTopParent(item)) : -1;

    vol_idx =   type & itVolume ? m_objects_model->GetVolumeIdByItem(item) : -1;
}

void ObjectList::get_selection_indexes(std::vector<int>& obj_idxs, std::vector<int>& vol_idxs)
{
    wxDataViewItemArray sels;
    GetSelections(sels);
    assert(!sels.IsEmpty());

    if ( m_objects_model->GetItemType(sels[0]) & itVolume || 
        (sels.Count()==1 && m_objects_model->GetItemType(m_objects_model->GetParent(sels[0])) & itVolume) ) {
        for (wxDataViewItem item : sels) {
            obj_idxs.emplace_back(m_objects_model->GetIdByItem(m_objects_model->GetTopParent(item)));

            if (sels.Count() == 1 && m_objects_model->GetItemType(m_objects_model->GetParent(item)) & itVolume)
                item = m_objects_model->GetParent(item);

            assert(m_objects_model->GetItemType(item) & itVolume);
            vol_idxs.emplace_back(m_objects_model->GetVolumeIdByItem(item));
        }
    }
    else {
        for (wxDataViewItem item : sels) {
            const ItemType type = m_objects_model->GetItemType(item);
            obj_idxs.emplace_back(type & itObject ? m_objects_model->GetIdByItem(item) :
                                  m_objects_model->GetIdByItem(m_objects_model->GetTopParent(item)));
        }
    }

    std::sort(obj_idxs.begin(), obj_idxs.end(), std::greater<int>());
    obj_idxs.erase(std::unique(obj_idxs.begin(), obj_idxs.end()), obj_idxs.end());
}

int ObjectList::get_mesh_errors_count(const int obj_idx, const int vol_idx /*= -1*/) const
{
    if (obj_idx < 0)
        return 0;

    return (*m_objects)[obj_idx]->get_mesh_errors_count(vol_idx);
}

wxString ObjectList::get_mesh_errors_list(const int obj_idx, const int vol_idx /*= -1*/) const
{    
    const int errors = get_mesh_errors_count(obj_idx, vol_idx);

    if (errors == 0)
        return ""; // hide tooltip

    // Create tooltip string, if there are errors 
    wxString tooltip = format_wxstr(_L_PLURAL("Auto-repaired %1$d error", "Auto-repaired %1$d errors", errors), errors) + ":\n";

    const stl_stats& stats = vol_idx == -1 ?
                            (*m_objects)[obj_idx]->get_object_stl_stats() :
                            (*m_objects)[obj_idx]->volumes[vol_idx]->mesh().stl.stats;

    if (stats.degenerate_facets > 0)
        tooltip += "\t" + format_wxstr(_L_PLURAL("%1$d degenerate facet", "%1$d degenerate facets", stats.degenerate_facets), stats.degenerate_facets) + "\n";
    if (stats.edges_fixed > 0)
        tooltip += "\t" + format_wxstr(_L_PLURAL("%1$d edge fixed", "%1$d edges fixed", stats.edges_fixed), stats.edges_fixed) + "\n";
    if (stats.facets_removed > 0)
        tooltip += "\t" + format_wxstr(_L_PLURAL("%1$d facet removed", "%1$d facets removed", stats.facets_removed), stats.facets_removed) + "\n";
    if (stats.facets_added > 0)
        tooltip += "\t" + format_wxstr(_L_PLURAL("%1$d facet added", "%1$d facets added", stats.facets_added), stats.facets_added) + "\n";
    if (stats.facets_reversed > 0)
        tooltip += "\t" + format_wxstr(_L_PLURAL("%1$d facet reversed", "%1$d facets reversed", stats.facets_reversed), stats.facets_reversed) + "\n";
    if (stats.backwards_edges > 0)
        tooltip += "\t" + format_wxstr(_L_PLURAL("%1$d backwards edge", "%1$d backwards edges", stats.backwards_edges), stats.backwards_edges) + "\n";

    if (is_windows10())
        tooltip += _L("Right button click the icon to fix STL through Netfabb");

    return tooltip;
}

wxString ObjectList::get_mesh_errors_list()
{
    if (!GetSelection())
        return "";

    int obj_idx, vol_idx;
    get_selected_item_indexes(obj_idx, vol_idx);

    return get_mesh_errors_list(obj_idx, vol_idx);
}

void ObjectList::set_tooltip_for_item(const wxPoint& pt)
{
    wxDataViewItem item;
    wxDataViewColumn* col;
    HitTest(pt, item, col);

    /* GetMainWindow() return window, associated with wxDataViewCtrl.
     * And for this window we should to set tooltips.
     * Just this->SetToolTip(tooltip) => has no effect.
     */

    if (!item || GetSelectedItemsCount() > 1)
    {
        GetMainWindow()->SetToolTip(""); // hide tooltip
        return;
    }

    wxString tooltip = "";

    if (col->GetTitle() == _(L("Editing")))
#ifdef __WXOSX__
        tooltip = _(L("Right button click the icon to change the object settings"));
#else
        tooltip = _(L("Click the icon to change the object settings"));
#endif //__WXMSW__
    else if (col->GetTitle() == " ")
#ifdef __WXOSX__
        tooltip = _(L("Right button click the icon to change the object printable property"));
#else
        tooltip = _(L("Click the icon to change the object printable property"));
#endif //__WXMSW__
    else if (col->GetTitle() == _("Name") && (pt.x >= 2 * wxGetApp().em_unit() && pt.x <= 4 * wxGetApp().em_unit()))
    {
        int obj_idx, vol_idx;
        get_selected_item_indexes(obj_idx, vol_idx, item);
        tooltip = get_mesh_errors_list(obj_idx, vol_idx);
    }
    
    GetMainWindow()->SetToolTip(tooltip);
}

int ObjectList::get_selected_obj_idx() const
{
    if (GetSelectedItemsCount() == 1)
        return m_objects_model->GetIdByItem(m_objects_model->GetTopParent(GetSelection()));

    return -1;
}

ModelConfig& ObjectList::get_item_config(const wxDataViewItem& item) const 
{
    assert(item);
    const ItemType type = m_objects_model->GetItemType(item);

    const int obj_idx = m_objects_model->GetObjectIdByItem(item);
    const int vol_idx = type & itVolume ? m_objects_model->GetVolumeIdByItem(item) : -1;

    assert(obj_idx >= 0 || ((type & itVolume) && vol_idx >=0));
    return type & itVolume ?(*m_objects)[obj_idx]->volumes[vol_idx]->config :
           type & itLayer  ?(*m_objects)[obj_idx]->layer_config_ranges[m_objects_model->GetLayerRangeByItem(item)] :
                            (*m_objects)[obj_idx]->config;
}

void ObjectList::update_extruder_values_for_items(const size_t max_extruder)
{
    for (size_t i = 0; i < m_objects->size(); ++i)
    {
        wxDataViewItem item = m_objects_model->GetItemById(i);
        if (!item) continue;
            
        auto object = (*m_objects)[i];
        wxString extruder;
        if (!object->config.has("extruder") ||
            size_t(object->config.extruder()) > max_extruder)
            extruder = _(L("default"));
        else
            extruder = wxString::Format("%d", object->config.extruder());

        m_objects_model->SetExtruder(extruder, item);

        if (object->volumes.size() > 1) {
            for (size_t id = 0; id < object->volumes.size(); id++) {
                item = m_objects_model->GetItemByVolumeId(i, id);
                if (!item) continue;
                if (!object->volumes[id]->config.has("extruder") ||
                    size_t(object->volumes[id]->config.extruder()) > max_extruder)
                    extruder = _(L("default"));
                else
                    extruder = wxString::Format("%d", object->volumes[id]->config.extruder()); 

                m_objects_model->SetExtruder(extruder, item);
            }
        }
    }
}

void ObjectList::update_objects_list_extruder_column(size_t extruders_count)
{
    if (printer_technology() == ptSLA)
        extruders_count = 1;

    m_prevent_update_extruder_in_config = true;

    if (m_objects && extruders_count > 1)
        update_extruder_values_for_items(extruders_count);

    update_extruder_colors();

    // set show/hide for this column 
    set_extruder_column_hidden(extruders_count <= 1);
    //a workaround for a wrong last column width updating under OSX 
    GetColumn(colEditing)->SetWidth(25);

    m_prevent_update_extruder_in_config = false;
}

void ObjectList::update_extruder_colors()
{
    m_objects_model->UpdateColumValues(colExtruder);
}

void ObjectList::set_extruder_column_hidden(const bool hide) const
{
    GetColumn(colExtruder)->SetHidden(hide);
}

void ObjectList::update_extruder_in_config(const wxDataViewItem& item)
{
    if (m_prevent_update_extruder_in_config)
        return;

    const ItemType item_type = m_objects_model->GetItemType(item);
    if (item_type & itObject) {
        const int obj_idx = m_objects_model->GetIdByItem(item);
        m_config = &(*m_objects)[obj_idx]->config;
    }
    else {
        const int obj_idx = m_objects_model->GetIdByItem(m_objects_model->GetTopParent(item));
        if (item_type & itVolume)
        {
        const int volume_id = m_objects_model->GetVolumeIdByItem(item);
        if (obj_idx < 0 || volume_id < 0)
            return;
        m_config = &(*m_objects)[obj_idx]->volumes[volume_id]->config;
        }
        else if (item_type & itLayer)
            m_config = &get_item_config(item);
    }

    if (!m_config)
        return;

    take_snapshot(_(L("Change Extruder")));

    const int extruder = m_objects_model->GetExtruderNumber(item);
    m_config->set_key_value("extruder", new ConfigOptionInt(extruder));

    // update scene
    wxGetApp().plater()->update();
}

void ObjectList::update_name_in_model(const wxDataViewItem& item) const 
{
    const int obj_idx = m_objects_model->GetObjectIdByItem(item);
    if (obj_idx < 0) return;
    const int volume_id = m_objects_model->GetVolumeIdByItem(item);

    take_snapshot(volume_id < 0 ? _(L("Rename Object")) : _(L("Rename Sub-object")));

    ModelObject* obj = object(obj_idx);
    if (m_objects_model->GetItemType(item) & itObject) {
        obj->name = m_objects_model->GetName(item).ToUTF8().data();
        // if object has just one volume, rename this volume too
        if (obj->volumes.size() == 1)
            obj->volumes[0]->name = obj->name;
        return;
    }

    if (volume_id < 0) return;
    obj->volumes[volume_id]->name = m_objects_model->GetName(item).ToUTF8().data();
}

void ObjectList::update_name_in_list(int obj_idx, int vol_idx) const 
{
    if (obj_idx < 0) return;
    wxDataViewItem item = GetSelection();
    if (!item || !(m_objects_model->GetItemType(item) & (itVolume | itObject)))
        return;

    wxString new_name = from_u8(object(obj_idx)->volumes[vol_idx]->name);
    if (new_name.IsEmpty() || m_objects_model->GetName(item) == new_name)
        return;

    m_objects_model->SetName(new_name, item);
}

void ObjectList::selection_changed()
{
    if (m_prevent_list_events) return;

    fix_multiselection_conflicts();

    // update object selection on Plater
    if (!m_prevent_canvas_selection_update)
        update_selections_on_canvas();

    // to update the toolbar and info sizer
    if (!GetSelection() || m_objects_model->GetItemType(GetSelection()) == itObject) {
        auto event = SimpleEvent(EVT_OBJ_LIST_OBJECT_SELECT);
        event.SetEventObject(this);
        wxPostEvent(this, event);
    }

    if (const wxDataViewItem item = GetSelection()) {
        const ItemType type = m_objects_model->GetItemType(item);
        // to correct visual hints for layers editing on the Scene
        if (type & (itLayer|itLayerRoot)) {
            wxGetApp().obj_layers()->reset_selection();
            
            if (type & itLayerRoot)
                wxGetApp().plater()->canvas3D()->handle_sidebar_focus_event("", false);
            else {
                wxGetApp().obj_layers()->set_selectable_range(m_objects_model->GetLayerRangeByItem(item));
                wxGetApp().obj_layers()->update_scene_from_editor_selection();
            }
        }
    }

    part_selection_changed();
}

void ObjectList::copy_layers_to_clipboard()
{
    wxDataViewItemArray sel_layers;
    GetSelections(sel_layers);

    const int obj_idx = m_objects_model->GetObjectIdByItem(sel_layers.front());
    if (obj_idx < 0 || (int)m_objects->size() <= obj_idx)
        return;

    const t_layer_config_ranges& ranges = object(obj_idx)->layer_config_ranges;
    t_layer_config_ranges& cache_ranges = m_clipboard.get_ranges_cache();

    if (sel_layers.Count() == 1 && m_objects_model->GetItemType(sel_layers.front()) & itLayerRoot)
    {
        cache_ranges.clear();
        cache_ranges = ranges;
        return;
    }

    for (const auto& layer_item : sel_layers)
        if (m_objects_model->GetItemType(layer_item) & itLayer) {
            auto range = m_objects_model->GetLayerRangeByItem(layer_item);
            auto it = ranges.find(range);
            if (it != ranges.end())
                cache_ranges[it->first] = it->second;
        }
}

void ObjectList::paste_layers_into_list()
{
    const int obj_idx = m_objects_model->GetObjectIdByItem(GetSelection());
    t_layer_config_ranges& cache_ranges = m_clipboard.get_ranges_cache();

    if (obj_idx < 0 || (int)m_objects->size() <= obj_idx || 
        cache_ranges.empty() || printer_technology() == ptSLA)
        return;

    const wxDataViewItem object_item = m_objects_model->GetItemById(obj_idx);
    wxDataViewItem layers_item = m_objects_model->GetLayerRootItem(object_item);
    if (layers_item)
        m_objects_model->Delete(layers_item);

    t_layer_config_ranges& ranges = object(obj_idx)->layer_config_ranges;

    // and create Layer item(s) according to the layer_config_ranges
    for (const auto& range : cache_ranges)
        ranges.emplace(range);

    layers_item = add_layer_root_item(object_item);

    changed_object(obj_idx);

    select_item(layers_item);
#ifndef __WXOSX__
    selection_changed();
#endif //no __WXOSX__
}

void ObjectList::copy_settings_to_clipboard()
{
    wxDataViewItem item = GetSelection();
    assert(item.IsOk());
    if (m_objects_model->GetItemType(item) & itSettings)
        item = m_objects_model->GetParent(item);

    m_clipboard.get_config_cache() = get_item_config(item).get();
}

void ObjectList::paste_settings_into_list()
{
    wxDataViewItem item = GetSelection();
    assert(item.IsOk());
    if (m_objects_model->GetItemType(item) & itSettings)
        item = m_objects_model->GetParent(item);

    ItemType item_type = m_objects_model->GetItemType(item);
    if(!(item_type & (itObject | itVolume |itLayer)))
        return;

    DynamicPrintConfig& config_cache = m_clipboard.get_config_cache();
    assert(!config_cache.empty());

    auto keys = config_cache.keys();
    auto part_options = SettingsFactory::get_options(true);

    for (const std::string& opt_key: keys) {
        if (item_type & (itVolume | itLayer) &&
            std::find(part_options.begin(), part_options.end(), opt_key) == part_options.end())
            continue; // we can't to add object specific options for the part's(itVolume | itLayer) config 

        const ConfigOption* option = config_cache.option(opt_key);
        if (option)
            m_config->set_key_value(opt_key, option->clone());
    }

    // Add settings item for object/sub-object and show them 
    show_settings(add_settings_item(item, &m_config->get()));
}

void ObjectList::paste_volumes_into_list(int obj_idx, const ModelVolumePtrs& volumes)
{
    if ((obj_idx < 0) || ((int)m_objects->size() <= obj_idx))
        return;

    if (volumes.empty())
        return;

    wxDataViewItemArray items = reorder_volumes_and_get_selection(obj_idx, [volumes](const ModelVolume* volume) {
        return std::find(volumes.begin(), volumes.end(), volume) != volumes.end(); });
    if (items.size() > 1) {
        m_selection_mode = smVolume;
        m_last_selected_item = wxDataViewItem(nullptr);
    }

    select_items(items);
    selection_changed();
}

void ObjectList::paste_objects_into_list(const std::vector<size_t>& object_idxs)
{
    if (object_idxs.empty())
        return;

    wxDataViewItemArray items;
    for (const size_t object : object_idxs) {
        add_object_to_list(object);
        items.Add(m_objects_model->GetItemById(object));
    }

    wxGetApp().plater()->changed_objects(object_idxs);

    select_items(items);
    selection_changed();
}

#ifdef __WXOSX__
/*
void ObjectList::OnChar(wxKeyEvent& event)
{
    if (event.GetKeyCode() == WXK_BACK){
        remove();
    }
    else if (wxGetKeyState(wxKeyCode('A')) && wxGetKeyState(WXK_SHIFT))
        select_item_all_children();

    event.Skip();
}
*/
#endif /* __WXOSX__ */

void ObjectList::OnContextMenu(wxDataViewEvent& evt)
{
    // The mouse position returned by get_mouse_position_in_control() here is the one at the time the mouse button is released (mouse up event)
    wxPoint mouse_pos = this->get_mouse_position_in_control();

    // Do not show the context menu if the user pressed the right mouse button on the 3D scene and released it on the objects list
    GLCanvas3D* canvas = wxGetApp().plater()->canvas3D();
    bool evt_context_menu = (canvas != nullptr) ? !canvas->is_mouse_dragging() : true;
    if (!evt_context_menu)
        canvas->mouse_up_cleanup();

    list_manipulation(mouse_pos, evt_context_menu);
}

void ObjectList::list_manipulation(const wxPoint& mouse_pos, bool evt_context_menu/* = false*/)
{
    // Interesting fact: when mouse_pos.x < 0, HitTest(mouse_pos, item, col) returns item = null, but column = last column.
    // So, when mouse was moved to scene immediately after clicking in ObjectList, in the scene will be shown context menu for the Editing column.
    // see: https://github.com/prusa3d/PrusaSlicer/issues/3802
    if (mouse_pos.x < 0)
        return;

    wxDataViewItem item;
    wxDataViewColumn* col = nullptr;
    HitTest(mouse_pos, item, col);

    if (m_extruder_editor)
        m_extruder_editor->Hide();

    /* Note: Under OSX right click doesn't send "selection changed" event.
     * It means that Selection() will be return still previously selected item.
     * Thus under OSX we should force UnselectAll(), when item and col are nullptr,
     * and select new item otherwise.
     */

    if (!item) {
        if (col == nullptr) {
            if (wxOSX && !multiple_selection())
                UnselectAll();
            else if (!evt_context_menu) 
                // Case, when last item was deleted and under GTK was called wxEVT_DATAVIEW_SELECTION_CHANGED,
                // which invoked next list_manipulation(false)
                return;
        }

        if (evt_context_menu) {
            show_context_menu(evt_context_menu);
            return;
        }
    }

    if (wxOSX && item && col) {
        wxDataViewItemArray sels;
        GetSelections(sels);
        UnselectAll();
        if (sels.Count() > 1)
            SetSelections(sels);
        else
            Select(item);
    }

    if (col != nullptr) 
    {
	    const wxString title = col->GetTitle();
	    if (title == " ")
	        toggle_printable_state();
	    else if (title == _("Editing"))
	        show_context_menu(evt_context_menu);
	    else if (title == _("Name"))
	    {
	        if (wxOSX)
	            show_context_menu(evt_context_menu); // return context menu under OSX (related to #2909)

	        if (is_windows10())
	        {
	            int obj_idx, vol_idx;
	            get_selected_item_indexes(obj_idx, vol_idx, item);

	            if (get_mesh_errors_count(obj_idx, vol_idx) > 0 && 
	                mouse_pos.x > 2 * wxGetApp().em_unit() && mouse_pos.x < 4 * wxGetApp().em_unit())
	                fix_through_netfabb();
	        }
	    }
	    // workaround for extruder editing under OSX 
	    else if (wxOSX && evt_context_menu && title == _("Extruder"))
	        extruder_editing();
	}

#ifndef __WXMSW__
    GetMainWindow()->SetToolTip(""); // hide tooltip
#endif //__WXMSW__
}

void ObjectList::show_context_menu(const bool evt_context_menu)
{
    wxMenu* menu {nullptr};
    Plater* plater = wxGetApp().plater();

    if (multiple_selection())
    {
        if (selected_instances_of_same_object())
            menu = plater->instance_menu();
        else
            menu = plater->multi_selection_menu();
    }
    else {
        const auto item = GetSelection();
        if (item)
        {
            const ItemType type = m_objects_model->GetItemType(item);
            if (!(type & (itObject | itVolume | itLayer | itInstance)))
                return;

            menu =  type & itInstance                                           ? plater->instance_menu() :
                    type & itLayer                                              ? plater->layer_menu() :
                    m_objects_model->GetParent(item) != wxDataViewItem(nullptr) ? plater->part_menu() :
                    printer_technology() == ptFFF                               ? plater->object_menu() : plater->sla_object_menu();
        }
        else if (evt_context_menu)
            menu = plater->default_menu();
    }

    if (menu)
        plater->PopupMenu(menu);
}

void ObjectList::extruder_editing()
{
    wxDataViewItem item = GetSelection();
    if (!item || !(m_objects_model->GetItemType(item) & (itVolume | itObject)))
        return;

    const int column_width = GetColumn(colExtruder)->GetWidth() + wxSystemSettings::GetMetric(wxSYS_VSCROLL_X) + 5;

    wxPoint pos = this->get_mouse_position_in_control();
    wxSize size = wxSize(column_width, -1);
    pos.x = GetColumn(colName)->GetWidth() + GetColumn(colPrint)->GetWidth() + 5;
    pos.y -= GetTextExtent("m").y;

    apply_extruder_selector(&m_extruder_editor, this, L("default"), pos, size);

    m_extruder_editor->SetSelection(m_objects_model->GetExtruderNumber(item));
    m_extruder_editor->Show();

    auto set_extruder = [this]()
    {
        wxDataViewItem item = GetSelection();
        if (!item) return;

        const int selection = m_extruder_editor->GetSelection();
        if (selection >= 0) 
            m_objects_model->SetExtruder(m_extruder_editor->GetString(selection), item);

        m_extruder_editor->Hide();
        update_extruder_in_config(item);
    };

    // to avoid event propagation to other sidebar items
    m_extruder_editor->Bind(wxEVT_COMBOBOX, [set_extruder](wxCommandEvent& evt)
    {
        set_extruder();
        evt.StopPropagation();
    });
}

void ObjectList::copy()
{
    wxPostEvent((wxEvtHandler*)wxGetApp().plater()->canvas3D()->get_wxglcanvas(), SimpleEvent(EVT_GLTOOLBAR_COPY));
}

void ObjectList::paste()
{
    wxPostEvent((wxEvtHandler*)wxGetApp().plater()->canvas3D()->get_wxglcanvas(), SimpleEvent(EVT_GLTOOLBAR_PASTE));
}

bool ObjectList::copy_to_clipboard()
{
    wxDataViewItemArray sels;
    GetSelections(sels);
    if (sels.IsEmpty())
        return false;
    ItemType type = m_objects_model->GetItemType(sels.front());
    if (!(type & (itSettings | itLayer | itLayerRoot))) {
        m_clipboard.reset();
        return false;
    }

    if (type & itSettings)
        copy_settings_to_clipboard();
    if (type & (itLayer | itLayerRoot))
        copy_layers_to_clipboard();

    m_clipboard.set_type(type);
    return true;
}

bool ObjectList::paste_from_clipboard()
{
    if (!(m_clipboard.get_type() & (itSettings | itLayer | itLayerRoot))) {
        m_clipboard.reset();
        return false;
    }

    if (m_clipboard.get_type() & itSettings)
        paste_settings_into_list();
    if (m_clipboard.get_type() & (itLayer | itLayerRoot))
        paste_layers_into_list();

    return true;
}

void ObjectList::undo()
{
	wxGetApp().plater()->undo();
}

void ObjectList::redo()
{
	wxGetApp().plater()->redo();	
}

void ObjectList::increase_instances()
{
    wxGetApp().plater()->increase_instances(1);
}

void ObjectList::decrease_instances()
{
    wxGetApp().plater()->decrease_instances(1);
}

#ifndef __WXOSX__
void ObjectList::key_event(wxKeyEvent& event)
{
    if (event.GetKeyCode() == WXK_TAB)
        Navigate(event.ShiftDown() ? wxNavigationKeyEvent::IsBackward : wxNavigationKeyEvent::IsForward);
    else if (event.GetKeyCode() == WXK_DELETE
#ifdef __WXOSX__
        || event.GetKeyCode() == WXK_BACK
#endif //__WXOSX__
        ) {
        remove();
    }
    else if (event.GetKeyCode() == WXK_F5)
        wxGetApp().plater()->reload_all_from_disk();
    else if (wxGetKeyState(wxKeyCode('A')) && wxGetKeyState(WXK_CONTROL/*WXK_SHIFT*/))
        select_item_all_children();
    else if (wxGetKeyState(wxKeyCode('C')) && wxGetKeyState(WXK_CONTROL)) 
        copy();
    else if (wxGetKeyState(wxKeyCode('V')) && wxGetKeyState(WXK_CONTROL))
        paste();
    else if (wxGetKeyState(wxKeyCode('Y')) && wxGetKeyState(WXK_CONTROL))
        redo();
    else if (wxGetKeyState(wxKeyCode('Z')) && wxGetKeyState(WXK_CONTROL))
        undo();
    else if (event.GetUnicodeKey() == '+')
        increase_instances();
    else if (event.GetUnicodeKey() == '-')
        decrease_instances();
    else if (event.GetUnicodeKey() == 'p')
        toggle_printable_state();
    else if (extruders_count() > 1) {
        std::vector<wxChar> numbers = { '0', '1', '2', '3', '4', '5', '6', '7', '8', '9' };
        wxChar key_char = event.GetUnicodeKey();
        if (std::find(numbers.begin(), numbers.end(), key_char) != numbers.end()) {
            long extruder_number;
            if (wxNumberFormatter::FromString(wxString(key_char), &extruder_number) &&
                extruders_count() >= extruder_number)
                set_extruder_for_selected_items(int(extruder_number));
        }
        else
            event.Skip();
    }
    else
        event.Skip();
}
#endif /* __WXOSX__ */

void ObjectList::OnBeginDrag(wxDataViewEvent &event)
{
    const wxDataViewItem item(event.GetItem());

    const bool mult_sel = multiple_selection();

    if ((mult_sel && !selected_instances_of_same_object()) ||
        (!mult_sel && (GetSelection() != item)) ) {
        event.Veto();
        return;
    }
   
    const ItemType& type = m_objects_model->GetItemType(item);
    if (!(type & (itVolume | itObject | itInstance))) {
        event.Veto();
        return;
    }

    if (mult_sel)
    {
        m_dragged_data.init(m_objects_model->GetObjectIdByItem(item),type);
        std::set<int>& sub_obj_idxs = m_dragged_data.inst_idxs();
        wxDataViewItemArray sels;
        GetSelections(sels);
        for (auto sel : sels )
            sub_obj_idxs.insert(m_objects_model->GetInstanceIdByItem(sel));
    }
    else if (type & itObject)
        m_dragged_data.init(m_objects_model->GetIdByItem(item), type);
    else
        m_dragged_data.init(m_objects_model->GetObjectIdByItem(item), 
                            type&itVolume ? m_objects_model->GetVolumeIdByItem(item) :
                                        m_objects_model->GetInstanceIdByItem(item), 
                            type);

    /* Under MSW or OSX, DnD moves an item to the place of another selected item
    * But under GTK, DnD moves an item between another two items.
    * And as a result - call EVT_CHANGE_SELECTION to unselect all items.
    * To prevent such behavior use m_prevent_list_events
    **/
    m_prevent_list_events = true;//it's needed for GTK

    /* Under GTK, DnD requires to the wxTextDataObject been initialized with some valid value,
     * so set some nonempty string
     */
    wxTextDataObject* obj = new wxTextDataObject;
    obj->SetText("Some text");//it's needed for GTK

    event.SetDataObject(obj);
    event.SetDragFlags(wxDrag_DefaultMove); // allows both copy and move;
}

bool ObjectList::can_drop(const wxDataViewItem& item) const 
{
    // move instance(s) or object on "empty place" of ObjectList
    if ( (m_dragged_data.type() & (itInstance | itObject)) && !item.IsOk() )
        return true;

    // type of moved item should be the same as a "destination" item
    if (!item.IsOk() || !(m_dragged_data.type() & (itVolume|itObject)) || 
        m_objects_model->GetItemType(item) != m_dragged_data.type() )
        return false;

    // move volumes inside one object only
    if (m_dragged_data.type() & itVolume) {
        if (m_dragged_data.obj_idx() != m_objects_model->GetObjectIdByItem(item))
            return false;
        wxDataViewItem dragged_item = m_objects_model->GetItemByVolumeId(m_dragged_data.obj_idx(), m_dragged_data.sub_obj_idx());
        if (!dragged_item)
            return false;
        ModelVolumeType item_v_type = m_objects_model->GetVolumeType(item);
        ModelVolumeType dragged_item_v_type = m_objects_model->GetVolumeType(dragged_item);

        if (dragged_item_v_type == item_v_type && dragged_item_v_type != ModelVolumeType::MODEL_PART)
            return true;
        if ((wxGetApp().app_config->get("order_volumes") == "1" && dragged_item_v_type != item_v_type) ||   // we can't reorder volumes outside of types
            item_v_type >= ModelVolumeType::SUPPORT_BLOCKER)        // support blockers/enforcers can't change its place
            return false; 

        bool only_one_solid_part = true;
        auto& volumes = (*m_objects)[m_dragged_data.obj_idx()]->volumes;
        for (size_t cnt, id = cnt = 0; id < volumes.size() && cnt < 2; id ++)
            if (volumes[id]->type() == ModelVolumeType::MODEL_PART) {
                if (++cnt > 1)
                    only_one_solid_part = false;
            }

        if (dragged_item_v_type == ModelVolumeType::MODEL_PART) {
            if (only_one_solid_part)
                return false;
            return (m_objects_model->GetVolumeIdByItem(item) == 0 ||
                    (m_dragged_data.sub_obj_idx()==0 && volumes[1]->type() == ModelVolumeType::MODEL_PART) ||
                    (m_dragged_data.sub_obj_idx()!=0 && volumes[0]->type() == ModelVolumeType::MODEL_PART));
        }
        if ((dragged_item_v_type == ModelVolumeType::NEGATIVE_VOLUME || dragged_item_v_type == ModelVolumeType::PARAMETER_MODIFIER)) {
            if (only_one_solid_part)
                return false;
            return m_objects_model->GetVolumeIdByItem(item) != 0;
        }
        
        return false;
    }

    return true;
}

void ObjectList::OnDropPossible(wxDataViewEvent &event)
{
    const wxDataViewItem& item = event.GetItem();

    if (!can_drop(item)) {
        event.Veto();
        m_prevent_list_events = false;
    }
}

void ObjectList::OnDrop(wxDataViewEvent &event)
{
    const wxDataViewItem& item = event.GetItem();

    if (!can_drop(item))
    {
        event.Veto();
        m_dragged_data.clear();
        return;
    }

    if (m_dragged_data.type() == itInstance)
    {
        Plater::TakeSnapshot snapshot(wxGetApp().plater(),_(L("Instances to Separated Objects")));
        instances_to_separated_object(m_dragged_data.obj_idx(), m_dragged_data.inst_idxs());
        m_dragged_data.clear();
        return;
    }

    take_snapshot(_((m_dragged_data.type() == itVolume) ? L("Volumes in Object reordered") : L("Object reordered")));

    if (m_dragged_data.type() & itVolume)
    {
        int from_volume_id = m_dragged_data.sub_obj_idx();
        int to_volume_id   = m_objects_model->GetVolumeIdByItem(item);
        int delta = to_volume_id < from_volume_id ? -1 : 1;

        auto& volumes = (*m_objects)[m_dragged_data.obj_idx()]->volumes;

        int cnt = 0;
        for (int id = from_volume_id; cnt < abs(from_volume_id - to_volume_id); id += delta, cnt++)
            std::swap(volumes[id], volumes[id + delta]);

        select_item(m_objects_model->ReorganizeChildren(from_volume_id, to_volume_id, m_objects_model->GetParent(item)));

    }
    else if (m_dragged_data.type() & itObject)
    {
        int from_obj_id = m_dragged_data.obj_idx();
        int to_obj_id   = item.IsOk() ? m_objects_model->GetIdByItem(item) : ((int)m_objects->size()-1);
        int delta = to_obj_id < from_obj_id ? -1 : 1;

        int cnt = 0;
        for (int id = from_obj_id; cnt < abs(from_obj_id - to_obj_id); id += delta, cnt++)
            std::swap((*m_objects)[id], (*m_objects)[id + delta]);

        select_item(m_objects_model->ReorganizeObjects(from_obj_id, to_obj_id));
    }

    changed_object(m_dragged_data.obj_idx());

    m_dragged_data.clear();

    wxGetApp().plater()->set_current_canvas_as_dirty();
}

void ObjectList::add_category_to_settings_from_selection(const std::vector< std::pair<std::string, bool> >& category_options, wxDataViewItem item)
{
    if (category_options.empty())
        return;

    const ItemType item_type = m_objects_model->GetItemType(item);

    if (!m_config)
        m_config = &get_item_config(item);

    assert(m_config);
    auto opt_keys = m_config->keys();

    const wxString snapshot_text =  item_type & itLayer   ? _L("Add Settings for Layers") :
                                    item_type & itVolume  ? _L("Add Settings for Sub-object") :
                                                            _L("Add Settings for Object");
    take_snapshot(snapshot_text);

    const DynamicPrintConfig& from_config = printer_technology() == ptFFF ? 
                                            wxGetApp().preset_bundle->prints.get_edited_preset().config : 
                                            wxGetApp().preset_bundle->sla_prints.get_edited_preset().config;

    for (auto& opt : category_options) {
        auto& opt_key = opt.first;
        if (find(opt_keys.begin(), opt_keys.end(), opt_key) != opt_keys.end() && !opt.second)
            m_config->erase(opt_key);

        if (find(opt_keys.begin(), opt_keys.end(), opt_key) == opt_keys.end() && opt.second) {
            const ConfigOption* option = from_config.option(opt_key);
            if (!option) {
                // if current option doesn't exist in prints.get_edited_preset(),
                // get it from default config values
                option = DynamicPrintConfig::new_from_defaults_keys({ opt_key })->option(opt_key);
            }
            m_config->set_key_value(opt_key, option->clone());
        }
    }

    // Add settings item for object/sub-object and show them 
    if (!(item_type & (itObject | itVolume | itLayer)))
        item = m_objects_model->GetTopParent(item);
    show_settings(add_settings_item(item, &m_config->get()));
}

void ObjectList::add_category_to_settings_from_frequent(const std::vector<std::string>& options, wxDataViewItem item)
{
    const ItemType item_type = m_objects_model->GetItemType(item);

    if (!m_config)
        m_config = &get_item_config(item);

    assert(m_config);
    auto opt_keys = m_config->keys();

    const wxString snapshot_text = item_type & itLayer  ? _L("Add Settings Bundle for Height range") :
                                   item_type & itVolume ? _L("Add Settings Bundle for Sub-object") :
                                                          _L("Add Settings Bundle for Object");
    take_snapshot(snapshot_text);

    const DynamicPrintConfig& from_config = wxGetApp().preset_bundle->prints.get_edited_preset().config;
    for (auto& opt_key : options)
    {
        if (find(opt_keys.begin(), opt_keys.end(), opt_key) == opt_keys.end()) {
            const ConfigOption* option = from_config.option(opt_key);
            if (!option) {
                // if current option doesn't exist in prints.get_edited_preset(),
                // get it from default config values
                option = DynamicPrintConfig::new_from_defaults_keys({ opt_key })->option(opt_key);
            }
            m_config->set_key_value(opt_key, option->clone());
        }
    }

    // Add settings item for object/sub-object and show them 
    if (!(item_type & (itObject | itVolume | itLayer)))
        item = m_objects_model->GetTopParent(item);
    show_settings(add_settings_item(item, &m_config->get()));
}

void ObjectList::show_settings(const wxDataViewItem settings_item)
{
    if (!settings_item)
        return;

    select_item(settings_item);
    
    // update object selection on Plater
    if (!m_prevent_canvas_selection_update)
        update_selections_on_canvas();
}

bool ObjectList::is_instance_or_object_selected()
{
    const Selection& selection = scene_selection();
    return selection.is_single_full_instance() || selection.is_single_full_object();
}

void ObjectList::load_subobject(ModelVolumeType type, bool from_galery/* = false*/)
{
    if (type == ModelVolumeType::INVALID && from_galery) {
        load_shape_object_from_gallery();
        return;
    }

    wxDataViewItem item = GetSelection();
    // we can add volumes for Object or Instance
    if (!item || !(m_objects_model->GetItemType(item)&(itObject|itInstance)))
        return;
    const int obj_idx = m_objects_model->GetObjectIdByItem(item);

    if (obj_idx < 0) return;

    // Get object item, if Instance is selected
    if (m_objects_model->GetItemType(item)&itInstance)
        item = m_objects_model->GetItemById(obj_idx);

    std::vector<ModelVolume*> volumes;
    if (type == ModelVolumeType::MODEL_PART)
        load_part(*(*m_objects)[obj_idx], volumes, type, from_galery);
    else
        load_modifier(*(*m_objects)[obj_idx], volumes, type, from_galery);

    if (volumes.empty())
        return;

    take_snapshot((type == ModelVolumeType::MODEL_PART) ? _L("Load Part") : _L("Load Modifier"));

    wxDataViewItemArray items = reorder_volumes_and_get_selection(obj_idx, [volumes](const ModelVolume* volume) {
        return std::find(volumes.begin(), volumes.end(), volume) != volumes.end(); });

    if (type == ModelVolumeType::MODEL_PART)
        // update printable state on canvas
        wxGetApp().plater()->canvas3D()->update_instance_printable_state_for_object((size_t)obj_idx);

    if (items.size() > 1) {
        m_selection_mode = smVolume;
        m_last_selected_item = wxDataViewItem(nullptr);
    }
    select_items(items);

    selection_changed();
}

void ObjectList::load_part(ModelObject& model_object, std::vector<ModelVolume*>& added_volumes, ModelVolumeType type, bool from_galery/* = false*/)
{
    if (type != ModelVolumeType::MODEL_PART)
        return;

    wxWindow* parent = wxGetApp().tab_panel()->GetPage(0);

    wxArrayString input_files;

    if (from_galery) {
        GalleryDialog dlg(this);
        if (dlg.ShowModal() == wxID_CLOSE)
            return;
        dlg.get_input_files(input_files);
        if (input_files.IsEmpty())
            return;
    }
    else
        wxGetApp().import_model(parent, input_files);

    wxProgressDialog dlg(_L("Loading") + dots, "", 100, wxGetApp().plater(), wxPD_AUTO_HIDE);
    wxBusyCursor busy;

    for (size_t i = 0; i < input_files.size(); ++i) {
        std::string input_file = input_files.Item(i).ToUTF8().data();

        dlg.Update(static_cast<int>(100.0f * static_cast<float>(i) / static_cast<float>(input_files.size())),
            _L("Loading file") + ": " + from_path(boost::filesystem::path(input_file).filename()));
        dlg.Fit();

        Model model;
        try {
            model = Model::read_from_file(input_file);
        }
        catch (std::exception &e) {
            auto msg = _L("Error!") + " " + input_file + " : " + e.what() + ".";
            show_error(parent, msg);
            exit(1);
        }

        for (auto object : model.objects) {
            Vec3d delta = Vec3d::Zero();
            if (model_object.origin_translation != Vec3d::Zero()) {
                object->center_around_origin();
                delta = model_object.origin_translation - object->origin_translation;
            }
            for (auto volume : object->volumes) {
                volume->translate(delta);
                auto new_volume = model_object.add_volume(*volume, type);
                new_volume->name = boost::filesystem::path(input_file).filename().string();
                // set a default extruder value, since user can't add it manually
                new_volume->config.set_key_value("extruder", new ConfigOptionInt(0));

                added_volumes.push_back(new_volume);
            }
        }
    }
}

void ObjectList::load_modifier(ModelObject& model_object, std::vector<ModelVolume*>& added_volumes, ModelVolumeType type, bool from_galery)
{
    if (type == ModelVolumeType::MODEL_PART)
        return;

    wxWindow* parent = wxGetApp().tab_panel()->GetPage(0);

    wxArrayString input_files;

    if (from_galery) {
        GalleryDialog dlg(this);
        if (dlg.ShowModal() == wxID_CLOSE)
            return;
        dlg.get_input_files(input_files);
        if (input_files.IsEmpty())
            return;
    }
    else
        wxGetApp().import_model(parent, input_files);

    wxProgressDialog dlg(_L("Loading") + dots, "", 100, wxGetApp().plater(), wxPD_AUTO_HIDE);
    wxBusyCursor busy;

    const int obj_idx = get_selected_obj_idx();
    if (obj_idx < 0)
        return;

    const Selection& selection = scene_selection();
    assert(obj_idx == selection.get_object_idx());

    /** Any changes of the Object's composition is duplicated for all Object's Instances
      * So, It's enough to take a bounding box of a first selected Instance and calculate Part(generic_subobject) position
      */
    int instance_idx = *selection.get_instance_idxs().begin();
    assert(instance_idx != -1);
    if (instance_idx == -1)
        return;

    // Bounding box of the selected instance in world coordinate system including the translation, without modifiers.
    const BoundingBoxf3 instance_bb = model_object.instance_bounding_box(instance_idx);

    // First (any) GLVolume of the selected instance. They all share the same instance matrix.
    const GLVolume* v = selection.get_volume(*selection.get_volume_idxs().begin());
    const Geometry::Transformation inst_transform = v->get_instance_transformation();
    const Transform3d inv_inst_transform = inst_transform.get_matrix(true).inverse();
    const Vec3d instance_offset = v->get_instance_offset();

    for (size_t i = 0; i < input_files.size(); ++i) {
        const std::string input_file = input_files.Item(i).ToUTF8().data();

        dlg.Update(static_cast<int>(100.0f * static_cast<float>(i) / static_cast<float>(input_files.size())),
            _L("Loading file") + ": " + from_path(boost::filesystem::path(input_file).filename()));
        dlg.Fit();

        Model model;
        try {
            model = Model::read_from_file(input_file);
        }
        catch (std::exception& e) {
            auto msg = _L("Error!") + " " + input_file + " : " + e.what() + ".";
            show_error(parent, msg);
            exit(1);
        }

        if (from_galery)
            model.center_instances_around_point(Vec2d::Zero());
        else {
            for (auto object : model.objects) {
                if (model_object.origin_translation != Vec3d::Zero()) {
                    object->center_around_origin();
                    Vec3d delta = model_object.origin_translation - object->origin_translation;
                    for (auto volume : object->volumes) {
                        volume->translate(delta);
                    }
                }
            }
        }

        TriangleMesh mesh = model.mesh();
        mesh.repair();
        // Mesh will be centered when loading.
        ModelVolume* new_volume = model_object.add_volume(std::move(mesh), type);
        new_volume->name = boost::filesystem::path(input_file).filename().string();
        // set a default extruder value, since user can't add it manually
        new_volume->config.set_key_value("extruder", new ConfigOptionInt(0));

        if (from_galery) {
            // Transform the new modifier to be aligned with the print bed.
            const BoundingBoxf3 mesh_bb = new_volume->mesh().bounding_box();
            new_volume->set_transformation(Geometry::Transformation::volume_to_bed_transformation(inst_transform, mesh_bb));
            // Set the modifier position.
            // Translate the new modifier to be pickable: move to the left front corner of the instance's bounding box, lift to print bed.
            const Vec3d offset = Vec3d(instance_bb.max.x(), instance_bb.min.y(), instance_bb.min.z()) + 0.5 * mesh_bb.size() - instance_offset;
            new_volume->set_offset(inv_inst_transform * offset);
        }

        added_volumes.push_back(new_volume);
    }
}

static TriangleMesh create_mesh(const std::string& type_name, const BoundingBoxf3& bb)
{
    TriangleMesh mesh;

    const double side = wxGetApp().plater()->canvas3D()->get_size_proportional_to_max_bed_size(0.1);

    if (type_name == "Box")
        // Sitting on the print bed, left front front corner at (0, 0).
        mesh = make_cube(side, side, side);
    else if (type_name == "Cylinder")
        // Centered around 0, sitting on the print bed.
        // The cylinder has the same volume as the box above.
        mesh = make_cylinder(0.564 * side, side, PI / 32);
    else if (type_name == "Sphere")
        // Centered around 0, half the sphere below the print bed, half above.
        // The sphere has the same volume as the box above.
            mesh = make_sphere(0.62 * side, PI / 32);
    else if (type_name == "Slab")
        // Sitting on the print bed, left front front corner at (0, 0).
        mesh = make_cube(bb.size().x() * 1.5, bb.size().y() * 1.5, bb.size().z() * 0.5);
    mesh.repair();

    return mesh;
}

void ObjectList::load_generic_subobject(const std::string& type_name, const ModelVolumeType type)
{
    if (type == ModelVolumeType::INVALID) {
        load_shape_object(type_name);
        return;
    }

    const int obj_idx = get_selected_obj_idx();
    if (obj_idx < 0) 
        return;

    const Selection& selection = scene_selection();
    assert(obj_idx == selection.get_object_idx());

    /** Any changes of the Object's composition is duplicated for all Object's Instances
      * So, It's enough to take a bounding box of a first selected Instance and calculate Part(generic_subobject) position
      */
    int instance_idx = *selection.get_instance_idxs().begin();
    assert(instance_idx != -1);
    if (instance_idx == -1)
        return;

    take_snapshot(_L("Add Generic Subobject"));

    // Selected object
    ModelObject  &model_object = *(*m_objects)[obj_idx];
    // Bounding box of the selected instance in world coordinate system including the translation, without modifiers.
    BoundingBoxf3 instance_bb = model_object.instance_bounding_box(instance_idx);

    TriangleMesh mesh = create_mesh(type_name, instance_bb);
    
	// Mesh will be centered when loading.
    ModelVolume *new_volume = model_object.add_volume(std::move(mesh), type);

    // First (any) GLVolume of the selected instance. They all share the same instance matrix.
    const GLVolume* v = selection.get_volume(*selection.get_volume_idxs().begin());
    // Transform the new modifier to be aligned with the print bed.
	const BoundingBoxf3 mesh_bb = new_volume->mesh().bounding_box();
    new_volume->set_transformation(Geometry::Transformation::volume_to_bed_transformation(v->get_instance_transformation(), mesh_bb));
    // Set the modifier position.
    auto offset = (type_name == "Slab") ?
        // Slab: Lift to print bed
		Vec3d(0., 0., 0.5 * mesh_bb.size().z() + instance_bb.min.z() - v->get_instance_offset().z()) :
        // Translate the new modifier to be pickable: move to the left front corner of the instance's bounding box, lift to print bed.
        Vec3d(instance_bb.max.x(), instance_bb.min.y(), instance_bb.min.z()) + 0.5 * mesh_bb.size() - v->get_instance_offset();
    new_volume->set_offset(v->get_instance_transformation().get_matrix(true).inverse() * offset);

    const wxString name = _L("Generic") + "-" + _(type_name);
    new_volume->name = into_u8(name);
    // set a default extruder value, since user can't add it manually
    new_volume->config.set_key_value("extruder", new ConfigOptionInt(0));
    new_volume->source.is_from_builtin_objects = true;

    select_item([this, obj_idx, new_volume]() {
        wxDataViewItem sel_item;

        wxDataViewItemArray items = reorder_volumes_and_get_selection(obj_idx, [new_volume](const ModelVolume* volume) { return volume == new_volume; });
        if (!items.IsEmpty())
            sel_item = items.front();

        return sel_item;
    });
    if (type == ModelVolumeType::MODEL_PART)
        // update printable state on canvas
        wxGetApp().plater()->canvas3D()->update_instance_printable_state_for_object((size_t)obj_idx);

    selection_changed();
}

void ObjectList::load_shape_object(const std::string& type_name)
{
    const Selection& selection = wxGetApp().plater()->canvas3D()->get_selection();
    assert(selection.get_object_idx() == -1); // Add nothing is something is selected on 3DScene
    if (selection.get_object_idx() != -1)
        return;

    const int obj_idx = m_objects->size();
    if (obj_idx < 0)
        return;

    take_snapshot(_L("Add Shape"));

    // Create mesh
    BoundingBoxf3 bb;
    TriangleMesh mesh = create_mesh(type_name, bb);
    load_mesh_object(mesh, _L("Shape") + "-" + _(type_name));
    wxGetApp().mainframe->update_title();
}

void ObjectList::load_shape_object_from_gallery()
{
    if (wxGetApp().plater()->canvas3D()->get_selection().get_object_idx() != -1)
        return;// Add nothing if something is selected on 3DScene

    wxArrayString input_files;
    GalleryDialog gallery_dlg(this);
    if (gallery_dlg.ShowModal() == wxID_CLOSE)
        return;
    gallery_dlg.get_input_files(input_files);
    if (input_files.IsEmpty())
        return;
    load_shape_object_from_gallery(input_files);
}

void ObjectList::load_shape_object_from_gallery(const wxArrayString& input_files)
{
    std::vector<boost::filesystem::path> paths;
    for (const auto& file : input_files)
        paths.push_back(into_path(file));

    assert(!paths.empty());
    wxString snapshot_label = (paths.size() == 1 ? _L("Add Shape from Gallery") : _L("Add Shapes from Gallery")) + ": " +
        wxString::FromUTF8(paths.front().filename().string().c_str());
    for (size_t i = 1; i < paths.size(); ++i)
        snapshot_label += ", " + wxString::FromUTF8(paths[i].filename().string().c_str());

    take_snapshot(snapshot_label);
    std::vector<size_t> res = wxGetApp().plater()->load_files(paths, true, false);
    if (!res.empty())
        wxGetApp().mainframe->update_title();
}

void ObjectList::load_mesh_object(const TriangleMesh &mesh, const wxString &name, bool center)
{   
    // Add mesh to model as a new object
    Model& model = wxGetApp().plater()->model();

#ifdef _DEBUG
    check_model_ids_validity(model);
#endif /* _DEBUG */
    
    std::vector<size_t> object_idxs;
    auto bb = mesh.bounding_box();
    ModelObject* new_object = model.add_object();
    new_object->name = into_u8(name);
    new_object->add_instance(); // each object should have at list one instance
    
    ModelVolume* new_volume = new_object->add_volume(mesh);
    new_object->sort_volumes(wxGetApp().app_config->get("order_volumes") == "1");
    new_volume->name = into_u8(name);
    // set a default extruder value, since user can't add it manually
    new_volume->config.set_key_value("extruder", new ConfigOptionInt(0));
    new_object->invalidate_bounding_box();
    new_object->translate(-bb.center());

    if (center) {
        const BoundingBoxf bed_shape = wxGetApp().plater()->bed_shape_bb();
        new_object->instances[0]->set_offset(Slic3r::to_3d(bed_shape.center().cast<double>(), -new_object->origin_translation.z()));
    } else {
        new_object->instances[0]->set_offset(bb.center());
    }

    new_object->ensure_on_bed();

    object_idxs.push_back(model.objects.size() - 1);
#ifdef _DEBUG
    check_model_ids_validity(model);
#endif /* _DEBUG */
    
    paste_objects_into_list(object_idxs);

#ifdef _DEBUG
    check_model_ids_validity(model);
#endif /* _DEBUG */
}

void ObjectList::del_object(const int obj_idx)
{
    wxGetApp().plater()->delete_object_from_model(obj_idx);
}

// Delete subobject
void ObjectList::del_subobject_item(wxDataViewItem& item)
{
    if (!item) return;

    int obj_idx, idx;
    ItemType type;

    m_objects_model->GetItemInfo(item, type, obj_idx, idx);
    if (type == itUndef)
        return;

    wxDataViewItem parent = m_objects_model->GetParent(item);

    if (type & itSettings)
        del_settings_from_config(parent);
    else if (type & itInstanceRoot && obj_idx != -1)
        del_instances_from_object(obj_idx);
    else if (type & itLayerRoot && obj_idx != -1)
        del_layers_from_object(obj_idx);
    else if (type & itLayer && obj_idx != -1)
        del_layer_from_object(obj_idx, m_objects_model->GetLayerRangeByItem(item));
<<<<<<< HEAD
    else if (type & itInfo && obj_idx != -1) {
        Unselect(item);
        Select(parent);
    }
#if ENABLE_TEXTURED_VOLUMES
    else if (type & itTexture && obj_idx != -1)
        del_texture_from_object(obj_idx);
#endif // ENABLE_TEXTURED_VOLUMES
=======
    else if (type & itInfo && obj_idx != -1)
        del_info_item(obj_idx, m_objects_model->GetInfoItemType(item));
>>>>>>> a3f995ac
    else if (idx == -1)
        return;
    else if (!del_subobject_from_object(obj_idx, idx, type))
        return;

    // If last volume item with warning was deleted, unmark object item
    if (type & itVolume && (*m_objects)[obj_idx]->get_mesh_errors_count() == 0)
        m_objects_model->DeleteWarningIcon(parent);

    m_objects_model->Delete(item);
    update_info_items(obj_idx);
}

void ObjectList::del_info_item(const int obj_idx, InfoItemType type)
{
    Plater* plater = wxGetApp().plater();
    GLCanvas3D* cnv = plater->canvas3D();

    switch (type) {
    case InfoItemType::CustomSupports:
        cnv->get_gizmos_manager().reset_all_states();
        Plater::TakeSnapshot(plater, _L("Remove paint-on supports"));
        for (ModelVolume* mv : (*m_objects)[obj_idx]->volumes)
            mv->supported_facets.clear();
        break;

    case InfoItemType::CustomSeam:
        cnv->get_gizmos_manager().reset_all_states();
        Plater::TakeSnapshot(plater, _L("Remove paint-on seam"));
        for (ModelVolume* mv : (*m_objects)[obj_idx]->volumes)
            mv->seam_facets.clear();
        break;

    case InfoItemType::MmuSegmentation:
        cnv->get_gizmos_manager().reset_all_states();
        Plater::TakeSnapshot(plater, _L("Remove Multi Material painting"));
        for (ModelVolume* mv : (*m_objects)[obj_idx]->volumes)
            mv->mmu_segmentation_facets.clear();
        break;

    case InfoItemType::Sinking:
        Plater::TakeSnapshot(plater, _L("Shift objects to bed"));
        (*m_objects)[obj_idx]->ensure_on_bed();
        cnv->reload_scene(true, true);
        break;

    case InfoItemType::VariableLayerHeight:
        Plater::TakeSnapshot(plater, _L("Remove variable layer height"));
        (*m_objects)[obj_idx]->layer_height_profile.clear();
        if (cnv->is_layers_editing_enabled())
            //cnv->post_event(SimpleEvent(EVT_GLTOOLBAR_LAYERSEDITING));
            cnv->force_main_toolbar_left_action(cnv->get_main_toolbar_item_id("layersediting"));
        break;

    case InfoItemType::Undef : assert(false); break;
    }
    cnv->post_event(SimpleEvent(EVT_GLCANVAS_SCHEDULE_BACKGROUND_PROCESS));
}

void ObjectList::del_settings_from_config(const wxDataViewItem& parent_item)
{
    const bool is_layer_settings = m_objects_model->GetItemType(parent_item) == itLayer;

    const size_t opt_cnt = m_config->keys().size();
    if ((opt_cnt == 1 && m_config->has("extruder")) ||
        (is_layer_settings && opt_cnt == 2 && m_config->has("extruder") && m_config->has("layer_height")))
        return;

    take_snapshot(_(L("Delete Settings")));

    int extruder = m_config->has("extruder") ? m_config->extruder() : -1;

    coordf_t layer_height = 0.0;
    if (is_layer_settings)
        layer_height = m_config->opt_float("layer_height");

    m_config->clear();

    if (extruder >= 0)
        m_config->set_key_value("extruder", new ConfigOptionInt(extruder));
    if (is_layer_settings)
        m_config->set_key_value("layer_height", new ConfigOptionFloat(layer_height));

    changed_object();
}

void ObjectList::del_instances_from_object(const int obj_idx)
{
    auto& instances = (*m_objects)[obj_idx]->instances;
    if (instances.size() <= 1)
        return;

    take_snapshot(_L("Delete All Instances from Object"));

    while ( instances.size()> 1)
        instances.pop_back();

    (*m_objects)[obj_idx]->invalidate_bounding_box(); // ? #ys_FIXME

    changed_object(obj_idx);
}

void ObjectList::del_layer_from_object(const int obj_idx, const t_layer_height_range& layer_range)
{
    const auto del_range = object(obj_idx)->layer_config_ranges.find(layer_range);
    if (del_range == object(obj_idx)->layer_config_ranges.end())
        return;

    take_snapshot(_L("Delete Height Range"));
        
    object(obj_idx)->layer_config_ranges.erase(del_range);

    changed_object(obj_idx);
}

void ObjectList::del_layers_from_object(const int obj_idx)
{
    object(obj_idx)->layer_config_ranges.clear();

    changed_object(obj_idx);
}

#if ENABLE_TEXTURED_VOLUMES
void ObjectList::del_texture_from_object(const int obj_idx)
{
    object(obj_idx)->texture.reset();
    changed_object(obj_idx);
}
#endif // ENABLE_TEXTURED_VOLUMES

bool ObjectList::del_subobject_from_object(const int obj_idx, const int idx, const int type)
{
    assert(idx >= 0);
	if (obj_idx == 1000 || idx<0)
		// Cannot delete a wipe tower or volume with negative id
		return false;

    ModelObject* object = (*m_objects)[obj_idx];

    if (type == itVolume) {
        const auto volume = object->volumes[idx];

        // if user is deleting the last solid part, throw error
        int solid_cnt = 0;
        for (auto vol : object->volumes)
            if (vol->is_model_part())
                ++solid_cnt;
        if (volume->is_model_part() && solid_cnt == 1) {
            Slic3r::GUI::show_error(nullptr, _(L("From Object List You can't delete the last solid part from object.")));
            return false;
        }

        take_snapshot(_(L("Delete Subobject")));

        object->delete_volume(idx);

        if (object->volumes.size() == 1)
        {
            const auto last_volume = object->volumes[0];
            if (!last_volume->config.empty()) {
                object->config.apply(last_volume->config);
                last_volume->config.clear();

                // update extruder color in ObjectList
                wxDataViewItem obj_item = m_objects_model->GetItemById(obj_idx);
                if (obj_item) {
                    wxString extruder = object->config.has("extruder") ? wxString::Format("%d", object->config.extruder()) : _L("default");
                    m_objects_model->SetExtruder(extruder, obj_item);
                }
                // add settings to the object, if it has them
                add_settings_item(obj_item, &object->config.get());
            }
        }
    }
    else if (type == itInstance) {
        if (object->instances.size() == 1) {
            Slic3r::GUI::show_error(nullptr, _(L("Last instance of an object cannot be deleted.")));
            return false;
        }

        take_snapshot(_(L("Delete Instance")));
        object->delete_instance(idx);
    }
    else
        return false;

    changed_object(obj_idx);

    return true;
}

void ObjectList::split()
{
    const auto item = GetSelection();
    const int obj_idx = get_selected_obj_idx();
    if (!item || obj_idx < 0)
        return;

    ModelVolume* volume;
    if (!get_volume_by_item(item, volume)) return;
    DynamicPrintConfig&	config = printer_config();
	const ConfigOption *nozzle_dmtrs_opt = config.option("nozzle_diameter", false);
	const auto nozzle_dmrs_cnt = (nozzle_dmtrs_opt == nullptr) ? size_t(1) : dynamic_cast<const ConfigOptionFloats*>(nozzle_dmtrs_opt)->values.size();
    if (!volume->is_splittable()) {
        wxMessageBox(_(L("The selected object couldn't be split because it contains only one part.")));
        return;
    }

    take_snapshot(_(L("Split to Parts")));

    volume->split(nozzle_dmrs_cnt);

    wxBusyCursor wait;

    auto model_object = (*m_objects)[obj_idx];

    auto parent = m_objects_model->GetTopParent(item);
    if (parent)
        m_objects_model->DeleteVolumeChildren(parent);
    else
        parent = item;

    for (const ModelVolume* volume : model_object->volumes) {
        const wxDataViewItem& vol_item = m_objects_model->AddVolumeChild(parent, from_u8(volume->name),
            volume->type(),// is_modifier() ? ModelVolumeType::PARAMETER_MODIFIER : ModelVolumeType::MODEL_PART,
            volume->get_mesh_errors_count()>0,
            volume->config.has("extruder") ? volume->config.extruder() : 0,
            false);
        // add settings to the part, if it has those
        add_settings_item(vol_item, &volume->config.get());
    }

    model_object->input_file.clear();

    if (parent == item)
        Expand(parent);

    changed_object(obj_idx);
}

void ObjectList::merge(bool to_multipart_object)
{
    // merge selected objects to the multipart object
    if (to_multipart_object)
    {
        auto get_object_idxs = [this](std::vector<int>& obj_idxs, wxDataViewItemArray& sels)
        {
            // check selections and split instances to the separated objects...
            bool instance_selection = false;
            for (wxDataViewItem item : sels)
                if (m_objects_model->GetItemType(item) & itInstance) {
                    instance_selection = true;
                    break;
                }

            if (!instance_selection)
            {
                for (wxDataViewItem item : sels) {
                    assert(m_objects_model->GetItemType(item) & itObject);
                    obj_idxs.emplace_back(m_objects_model->GetIdByItem(item));
                }
                return;
            }

            // map of obj_idx -> set of selected instance_idxs
            std::map<int, std::set<int>> sel_map;
            std::set<int> empty_set;
            for (wxDataViewItem item : sels) {
                if (m_objects_model->GetItemType(item) & itObject)
                {
                    int obj_idx = m_objects_model->GetIdByItem(item);
                    int inst_cnt = (*m_objects)[obj_idx]->instances.size();
                    if (inst_cnt == 1)
                        sel_map.emplace(obj_idx, empty_set);
                    else
                        for (int i = 0; i < inst_cnt; i++)
                            sel_map[obj_idx].emplace(i);
                    continue;
                }
                int obj_idx = m_objects_model->GetIdByItem(m_objects_model->GetTopParent(item));
                sel_map[obj_idx].emplace(m_objects_model->GetInstanceIdByItem(item));
            }

            // all objects, created from the instances will be added to the end of list
            int new_objects_cnt = 0; // count of this new objects

            for (auto map_item : sel_map)
            {
                int obj_idx = map_item.first;
                // object with just 1 instance
                if (map_item.second.empty()) {
                    obj_idxs.emplace_back(obj_idx);
                    continue;
                }

                // object with selected all instances
                if ((*m_objects)[map_item.first]->instances.size() == map_item.second.size()) {
                    instances_to_separated_objects(obj_idx);
                    // first instance stay on its own place and another all add to the end of list :
                    obj_idxs.emplace_back(obj_idx);
                    new_objects_cnt += map_item.second.size() - 1;
                    continue;
                }

                // object with selected some of instances 
                instances_to_separated_object(obj_idx, map_item.second);

                if (map_item.second.size() == 1)
                    new_objects_cnt += 1;
                else {// we should split to separate instances last object
                    instances_to_separated_objects(m_objects->size() - 1);
                    // all instances will stay at the end of list :
                    new_objects_cnt += map_item.second.size();
                }
            }

            // all instatnces are extracted to the separate objects and should be selected
            m_prevent_list_events = true;
            sels.Clear();
            for (int obj_idx : obj_idxs)
                sels.Add(m_objects_model->GetItemById(obj_idx));
            int obj_cnt = m_objects->size();
            for (int obj_idx = obj_cnt - new_objects_cnt; obj_idx < obj_cnt; obj_idx++) {
                sels.Add(m_objects_model->GetItemById(obj_idx));
                obj_idxs.emplace_back(obj_idx);
            }
            UnselectAll();
            SetSelections(sels);
            assert(!sels.IsEmpty());
            m_prevent_list_events = false;
        };

        std::vector<int> obj_idxs;
        wxDataViewItemArray sels;
        GetSelections(sels);
        assert(!sels.IsEmpty());

        Plater::TakeSnapshot snapshot(wxGetApp().plater(), _L("Merge"));

        get_object_idxs(obj_idxs, sels);

        // resulted objects merge to the one
        Model* model = (*m_objects)[0]->get_model();
        ModelObject* new_object = model->add_object();
        new_object->name = _u8L("Merged");
        ModelConfig &config = new_object->config;

        for (int obj_idx : obj_idxs)
        {
            ModelObject* object = (*m_objects)[obj_idx];

            const Geometry::Transformation& transformation = object->instances[0]->get_transformation();
            Vec3d scale     = transformation.get_scaling_factor();
            Vec3d mirror    = transformation.get_mirror();
            Vec3d rotation  = transformation.get_rotation();

            if (object->id() == (*m_objects)[obj_idxs.front()]->id())
                new_object->add_instance();
            Transform3d     volume_offset_correction = new_object->instances[0]->get_transformation().get_matrix().inverse() * transformation.get_matrix();

            // merge volumes
            for (const ModelVolume* volume : object->volumes) {
                ModelVolume* new_volume = new_object->add_volume(*volume);

                //set rotation
                Vec3d vol_rot = new_volume->get_rotation() + rotation;
                new_volume->set_rotation(vol_rot);

                // set scale
                Vec3d vol_sc_fact = new_volume->get_scaling_factor().cwiseProduct(scale);
                new_volume->set_scaling_factor(vol_sc_fact);

                // set mirror
                Vec3d vol_mirror = new_volume->get_mirror().cwiseProduct(mirror);
                new_volume->set_mirror(vol_mirror);

                // set offset
                Vec3d vol_offset = volume_offset_correction* new_volume->get_offset();
                new_volume->set_offset(vol_offset);
            }
            new_object->sort_volumes(wxGetApp().app_config->get("order_volumes") == "1");

            // merge settings
            auto new_opt_keys = config.keys();
            const ModelConfig& from_config = object->config;
            auto opt_keys = from_config.keys();

            for (auto& opt_key : opt_keys) {
                if (find(new_opt_keys.begin(), new_opt_keys.end(), opt_key) == new_opt_keys.end()) {
                    const ConfigOption* option = from_config.option(opt_key);
                    if (!option) {
                        // if current option doesn't exist in prints.get_edited_preset(),
                        // get it from default config values
                        option = DynamicPrintConfig::new_from_defaults_keys({ opt_key })->option(opt_key);
                    }
                    config.set_key_value(opt_key, option->clone());
                }
            }
            // save extruder value if it was set
            if (object->volumes.size() == 1 && find(opt_keys.begin(), opt_keys.end(), "extruder") != opt_keys.end()) {
                ModelVolume* volume = new_object->volumes.back();
                const ConfigOption* option = from_config.option("extruder");
                if (option)
                    volume->config.set_key_value("extruder", option->clone());
            }

            // merge layers
            for (const auto& range : object->layer_config_ranges)
                new_object->layer_config_ranges.emplace(range);
        }
        // remove selected objects
        remove();

        // Add new object(merged) to the object_list
        add_object_to_list(m_objects->size() - 1);
        select_item(m_objects_model->GetItemById(m_objects->size() - 1));
        update_selections_on_canvas();
    }
    // merge all parts to the one single object
    // all part's settings will be lost
    else
    {
        wxDataViewItem item = GetSelection();
        if (!item)
            return;
        const int obj_idx = m_objects_model->GetIdByItem(item);
        if (obj_idx == -1)
            return;

        Plater::TakeSnapshot snapshot(wxGetApp().plater(), _L("Merge all parts to the one single object"));

        ModelObject* model_object = (*m_objects)[obj_idx];
        model_object->merge();

        m_objects_model->DeleteVolumeChildren(item);

        changed_object(obj_idx);
    }
}

void ObjectList::layers_editing()
{
    const Selection& selection = scene_selection();
    const int obj_idx = selection.get_object_idx();
    wxDataViewItem item = obj_idx >= 0 && GetSelectedItemsCount() > 1 && selection.is_single_full_object() ? 
                          m_objects_model->GetItemById(obj_idx) :
                          GetSelection();

    if (!item)
        return;

    const wxDataViewItem obj_item = m_objects_model->GetTopParent(item);
    wxDataViewItem layers_item = m_objects_model->GetLayerRootItem(obj_item);

    // if it doesn't exist now
    if (!layers_item.IsOk()) {
        t_layer_config_ranges& ranges = object(obj_idx)->layer_config_ranges;

        // set some default value
        if (ranges.empty()) {
            take_snapshot(_L("Add Layers"));
            ranges[{ 0.0f, 2.0f }].assign_config(get_default_layer_config(obj_idx));
        }

        // create layer root item
        layers_item = add_layer_root_item(obj_item);
    }
    if (!layers_item.IsOk())
        return;

    // to correct visual hints for layers editing on the Scene, reset previous selection
    wxGetApp().obj_layers()->reset_selection();
    wxGetApp().plater()->canvas3D()->handle_sidebar_focus_event("", false);

    // select LayerRoot item and expand
    select_item(layers_item);
    Expand(layers_item);
}

#if ENABLE_TEXTURED_VOLUMES
void ObjectList::texture_editing()
{
    const Selection& selection = scene_selection();
    const int obj_idx = selection.get_object_idx();
    wxDataViewItem item = obj_idx >= 0 && GetSelectedItemsCount() > 1 && selection.is_single_full_object() ?
        m_objects_model->GetItemById(obj_idx) :
        GetSelection();

    if (!item)
        return;

    const wxDataViewItem obj_item = m_objects_model->GetTopParent(item);
    wxDataViewItem texture_item = m_objects_model->GetTextureItem(obj_item);

    // if it doesn't exist now
    if (!texture_item.IsOk())
        // no texture defined, add it
        texture_item = add_texture_item(obj_item, true);

    if (!texture_item.IsOk())
        return;

    // select Texture item and expand
    select_item(texture_item);
}
#endif // ENABLE_TEXTURED_VOLUMES

wxDataViewItem ObjectList::add_layer_root_item(const wxDataViewItem obj_item)
{
    const int obj_idx = m_objects_model->GetIdByItem(obj_item);
    if (obj_idx < 0 || 
        object(obj_idx)->layer_config_ranges.empty() ||
        printer_technology() == ptSLA)
        return wxDataViewItem(nullptr);

    // create LayerRoot item
    wxDataViewItem layers_item = m_objects_model->AddLayersRoot(obj_item);

    // and create Layer item(s) according to the layer_config_ranges
    for (const auto& range : object(obj_idx)->layer_config_ranges)
        add_layer_item(range.first, layers_item);

    Expand(layers_item);
    return layers_item;
}

DynamicPrintConfig ObjectList::get_default_layer_config(const int obj_idx)
{
    DynamicPrintConfig config;
    coordf_t layer_height = object(obj_idx)->config.has("layer_height") ? 
                            object(obj_idx)->config.opt_float("layer_height") : 
                            wxGetApp().preset_bundle->prints.get_edited_preset().config.opt_float("layer_height");
    config.set_key_value("layer_height",new ConfigOptionFloat(layer_height));
    config.set_key_value("extruder",    new ConfigOptionInt(0));

    return config;
}

bool ObjectList::get_volume_by_item(const wxDataViewItem& item, ModelVolume*& volume)
{
    auto obj_idx = get_selected_obj_idx();
    if (!item || obj_idx < 0)
        return false;
    const auto volume_id = m_objects_model->GetVolumeIdByItem(item);
    const bool split_part = m_objects_model->GetItemType(item) == itVolume;

    // object is selected
    if (volume_id < 0) {
        if ( split_part || (*m_objects)[obj_idx]->volumes.size() > 1 ) 
            return false;
        volume = (*m_objects)[obj_idx]->volumes[0];
    }
    // volume is selected
    else
        volume = (*m_objects)[obj_idx]->volumes[volume_id];
    
    return true;
}

bool ObjectList::is_splittable(bool to_objects)
{
    const wxDataViewItem item = GetSelection();
    if (!item) return false;

    if (to_objects)
    {
        ItemType type = m_objects_model->GetItemType(item);
        if (type == itVolume)
            return false;
        if (type == itObject || m_objects_model->GetItemType(m_objects_model->GetParent(item)) == itObject) {
            auto obj_idx = get_selected_obj_idx();
            if (obj_idx < 0)
                return false;
            if ((*m_objects)[obj_idx]->volumes.size() > 1)
                return true;
            return (*m_objects)[obj_idx]->volumes[0]->is_splittable();
        }
        return false;
    }

    ModelVolume* volume;
    if (!get_volume_by_item(item, volume) || !volume)
        return false;

    return volume->is_splittable();
}

bool ObjectList::selected_instances_of_same_object()
{
    wxDataViewItemArray sels;
    GetSelections(sels);

    const int obj_idx = m_objects_model->GetObjectIdByItem(sels.front());

    for (auto item : sels) {
        if (! (m_objects_model->GetItemType(item) & itInstance) ||
            obj_idx != m_objects_model->GetObjectIdByItem(item))
            return false;
    }
    return true;
}

bool ObjectList::can_split_instances()
{
    const Selection& selection = scene_selection();
    return selection.is_multiple_full_instance() || selection.is_single_full_instance();
}

bool ObjectList::can_merge_to_multipart_object() const
{
    if (printer_technology() == ptSLA)
        return false;

    wxDataViewItemArray sels;
    GetSelections(sels);
    if (sels.IsEmpty())
        return false;

    // should be selected just objects
    for (wxDataViewItem item : sels)
        if (!(m_objects_model->GetItemType(item) & (itObject | itInstance)))
            return false;

    return true;
}

bool ObjectList::can_merge_to_single_object() const
{
    int obj_idx = get_selected_obj_idx();
    if (obj_idx < 0)
        return false;

    // selected object should be multipart
    return (*m_objects)[obj_idx]->volumes.size() > 1;
}

// NO_PARAMETERS function call means that changed object index will be determine from Selection() 
void ObjectList::changed_object(const int obj_idx/* = -1*/) const 
{
    wxGetApp().plater()->changed_object(obj_idx < 0 ? get_selected_obj_idx() : obj_idx);
}

void ObjectList::part_selection_changed()
{
    if (m_extruder_editor) m_extruder_editor->Hide();
    int obj_idx = -1;
    int volume_id = -1;
    m_config = nullptr;
    wxString og_name = wxEmptyString;

    bool update_and_show_manipulations = false;
    bool update_and_show_settings = false;
    bool update_and_show_layers = false;
#if ENABLE_TEXTURED_VOLUMES
    bool update_and_show_texture = false;
#endif // ENABLE_TEXTURED_VOLUMES

    const auto item = GetSelection();

    if ( multiple_selection() || (item && m_objects_model->GetItemType(item) == itInstanceRoot )) {
        og_name = _L("Group manipulation");

        const Selection& selection = scene_selection();
        // don't show manipulation panel for case of all Object's parts selection 
        update_and_show_manipulations = !selection.is_single_full_instance();
    }
    else {
        if (item) {
            const ItemType type = m_objects_model->GetItemType(item);
            const wxDataViewItem parent = m_objects_model->GetParent(item);
            const ItemType parent_type = m_objects_model->GetItemType(parent);
            obj_idx = m_objects_model->GetObjectIdByItem(item);

            if (parent == wxDataViewItem(nullptr)
             || type == itInfo) {
                og_name = _L("Object manipulation");
                m_config = &(*m_objects)[obj_idx]->config;
                update_and_show_manipulations = true;

                if (type == itInfo) {
                    InfoItemType info_type = m_objects_model->GetInfoItemType(item);
                    switch (info_type)
                    {
                    case InfoItemType::VariableLayerHeight:
                    {
                        wxGetApp().plater()->toggle_layers_editing(true);
                        break;
                    }
                    case InfoItemType::CustomSupports:
                    case InfoItemType::CustomSeam:
                    case InfoItemType::MmuSegmentation:
                    {
                        GLGizmosManager::EType gizmo_type = info_type == InfoItemType::CustomSupports ? GLGizmosManager::EType::FdmSupports :
                                                            info_type == InfoItemType::CustomSeam ? GLGizmosManager::EType::Seam :
                                                            GLGizmosManager::EType::MmuSegmentation;
                        GLGizmosManager& gizmos_mgr = wxGetApp().plater()->canvas3D()->get_gizmos_manager();
                        if (gizmos_mgr.get_current_type() != gizmo_type)
                            gizmos_mgr.open_gizmo(gizmo_type);
                        break;
                    }
                    case InfoItemType::Sinking: { break; }
                    default: { break; }
                    }
                }
            }
            else {
                if (type & itSettings) {
                    if (parent_type & itObject) {
                        og_name = _L("Object Settings to modify");
                        m_config = &(*m_objects)[obj_idx]->config;
                    }
                    else if (parent_type & itVolume) {
                        og_name = _L("Part Settings to modify");
                        volume_id = m_objects_model->GetVolumeIdByItem(parent);
                        m_config = &(*m_objects)[obj_idx]->volumes[volume_id]->config;
                    }
                    else if (parent_type & itLayer) {
                        og_name = _L("Layer range Settings to modify");
                        m_config = &get_item_config(parent);
                    }
                    update_and_show_settings = true;
                }
                else if (type & itVolume) {
                    og_name = _L("Part manipulation");
                    volume_id = m_objects_model->GetVolumeIdByItem(item);
                    m_config = &(*m_objects)[obj_idx]->volumes[volume_id]->config;
                    update_and_show_manipulations = true;
                }
                else if (type & itInstance) {
                    og_name = _L("Instance manipulation");
                    update_and_show_manipulations = true;

                    // fill m_config by object's values
                    m_config = &(*m_objects)[obj_idx]->config;
                }
                else if (type & (itLayerRoot|itLayer)) {
                    og_name = type & itLayerRoot ? _L("Height ranges") : _L("Settings for height range");
                    update_and_show_layers = true;

                    if (type & itLayer)
                        m_config = &get_item_config(item);
                }
#if ENABLE_TEXTURED_VOLUMES
                else if (type & itTexture) {
                    og_name = _L("Texture");
                    update_and_show_texture = true;
                }
#endif // ENABLE_TEXTURED_VOLUMES
            }
        }
    }

    m_selected_object_id = obj_idx;

    if (update_and_show_manipulations) {
        wxGetApp().obj_manipul()->get_og()->set_name(" " + og_name + " ");

        if (item) {
            // wxGetApp().obj_manipul()->get_og()->set_value("object_name", m_objects_model->GetName(item));
            wxGetApp().obj_manipul()->update_item_name(m_objects_model->GetName(item));
            wxGetApp().obj_manipul()->update_warning_icon_state(get_mesh_errors_list(obj_idx, volume_id));
        }
    }

    if (update_and_show_settings)
        wxGetApp().obj_settings()->get_og()->set_name(" " + og_name + " ");

    if (printer_technology() == ptSLA)
        update_and_show_layers = false;
    else if (update_and_show_layers)
        wxGetApp().obj_layers()->get_og()->set_name(" " + og_name + " ");

#if ENABLE_TEXTURED_VOLUMES
    if (update_and_show_texture)
        wxGetApp().obj_texture()->get_og()->set_name(" " + og_name + " ");
#endif // ENABLE_TEXTURED_VOLUMES

    update_min_height();

    Sidebar& panel = wxGetApp().sidebar();
    panel.Freeze();

    wxGetApp().plater()->canvas3D()->handle_sidebar_focus_event("", false);
    wxGetApp().obj_manipul() ->UpdateAndShow(update_and_show_manipulations);
    wxGetApp().obj_settings()->UpdateAndShow(update_and_show_settings);
    wxGetApp().obj_layers()  ->UpdateAndShow(update_and_show_layers);
#if ENABLE_TEXTURED_VOLUMES
    wxGetApp().obj_texture()->UpdateAndShow(update_and_show_texture);
#endif // ENABLE_TEXTURED_VOLUMES
    wxGetApp().sidebar().show_info_sizer();

    panel.Layout();
    panel.Thaw();
}

// Add new SettingsItem for parent_item if it doesn't exist, or just update a digest according to new config
wxDataViewItem ObjectList::add_settings_item(wxDataViewItem parent_item, const DynamicPrintConfig* config)
{
    wxDataViewItem ret = wxDataViewItem(nullptr);

    if (!parent_item)
        return ret;

    const bool is_object_settings = m_objects_model->GetItemType(parent_item) == itObject;
    if (!is_object_settings) {
        ModelVolumeType volume_type = m_objects_model->GetVolumeType(parent_item);
        if (volume_type == ModelVolumeType::NEGATIVE_VOLUME || volume_type == ModelVolumeType::SUPPORT_BLOCKER || volume_type == ModelVolumeType::SUPPORT_ENFORCER)
            return ret;
    }

    SettingsFactory::Bundle cat_options = SettingsFactory::get_bundle(config, is_object_settings);
    if (cat_options.empty())
        return ret;

    std::vector<std::string> categories;
    categories.reserve(cat_options.size());
    for (auto& cat : cat_options)
        categories.push_back(cat.first);

    if (m_objects_model->GetItemType(parent_item) & itInstance)
        parent_item = m_objects_model->GetTopParent(parent_item);

    ret = m_objects_model->IsSettingsItem(parent_item) ? parent_item : m_objects_model->GetSettingsItem(parent_item);

    if (!ret) ret = m_objects_model->AddSettingsChild(parent_item);

    m_objects_model->UpdateSettingsDigest(ret, categories);
    Expand(parent_item);

    return ret;
}

#if ENABLE_TEXTURED_VOLUMES
wxDataViewItem ObjectList::add_texture_item(const wxDataViewItem obj_item, bool force_creation)
{
    const int obj_idx = m_objects_model->GetIdByItem(obj_item);
    if (obj_idx < 0 || printer_technology() == ptSLA || (!force_creation && object(obj_idx)->texture.name.empty()))
        return wxDataViewItem(nullptr);

    // create Texture item
    wxDataViewItem texture_item = m_objects_model->AddTextureChild(obj_item);
    ObjectDataViewModelNode* node = static_cast<ObjectDataViewModelNode*>(texture_item.GetID());
    node->SetBitmap(object(obj_idx)->texture.name.empty() ? wxBitmap() : create_scaled_bitmap("edit_texture"));

    return texture_item;
}

void ObjectList::del_texture_item()
{
    const int obj_idx = get_selected_obj_idx();
    if (obj_idx < 0)
        return;

    wxDataViewItem selectable_item = GetSelection();
    selectable_item = m_objects_model->GetParent(selectable_item);
    wxDataViewItem texture_item = m_objects_model->GetItemByType(selectable_item, itTexture);
    del_subobject_item(texture_item);
    select_item(selectable_item);
}
#endif // ENABLE_TEXTURED_VOLUMES

void ObjectList::update_info_items(size_t obj_idx, wxDataViewItemArray* selections/* = nullptr*/, bool added_object/* = false*/)
{
    const ModelObject* model_object = (*m_objects)[obj_idx];
    wxDataViewItem item_obj = m_objects_model->GetItemById(obj_idx);
    assert(item_obj.IsOk());

    for (InfoItemType type : {InfoItemType::CustomSupports,
                              InfoItemType::CustomSeam,
                              InfoItemType::MmuSegmentation,
                              InfoItemType::Sinking,
                              InfoItemType::VariableLayerHeight}) {
        wxDataViewItem item = m_objects_model->GetInfoItemByType(item_obj, type);
        bool shows = item.IsOk();
        bool should_show = false;

        switch (type) {
        case InfoItemType::CustomSupports :
        case InfoItemType::CustomSeam :
        case InfoItemType::MmuSegmentation :
            should_show = printer_technology() == ptFFF
                       && std::any_of(model_object->volumes.begin(), model_object->volumes.end(),
                                      [type](const ModelVolume *mv) {
                                          return !(type == InfoItemType::CustomSupports ? mv->supported_facets.empty() :
                                                   type == InfoItemType::CustomSeam     ? mv->seam_facets.empty() :
                                                                                          mv->mmu_segmentation_facets.empty());
                                      });
            break;

        case InfoItemType::VariableLayerHeight :
            should_show = printer_technology() == ptFFF
                       && ! model_object->layer_height_profile.empty();
            break;
        case InfoItemType::Sinking:
        {
            should_show = printer_technology() == ptFFF &&
                wxGetApp().plater()->canvas3D()->is_object_sinking(obj_idx);
            break;
        }
        default: break;
        }

        if (! shows && should_show) {
            m_objects_model->AddInfoChild(item_obj, type);
            Expand(item_obj);
            if (added_object)
                wxGetApp().notification_manager()->push_updated_item_info_notification(type); 
        }
        else if (shows && ! should_show) {
            if (!selections)
                Unselect(item);
            m_objects_model->Delete(item);
            if (selections) {
                if (selections->Index(item) != wxNOT_FOUND) {
                    // If info item was deleted from the list, 
                    // it's need to be deleted from selection array, if it was there
                    selections->Remove(item);
                    // Select item_obj, if info_item doesn't exist for item anymore, but was selected
                    if (selections->Index(item_obj) == wxNOT_FOUND)
                        selections->Add(item_obj);
                }
            }
            else
                Select(item_obj);
        }
    }
}



void ObjectList::add_object_to_list(size_t obj_idx, bool call_selection_changed)
{
    auto model_object = (*m_objects)[obj_idx];
    const wxString& item_name = from_u8(model_object->name);
    const auto item = m_objects_model->Add(item_name,
                      model_object->config.has("extruder") ? model_object->config.extruder() : 0,
                      get_mesh_errors_count(obj_idx) > 0);

    update_info_items(obj_idx, nullptr, true);

    // add volumes to the object
    if (model_object->volumes.size() > 1) {
        for (const ModelVolume* volume : model_object->volumes) {
            const wxDataViewItem& vol_item = m_objects_model->AddVolumeChild(item,
                from_u8(volume->name),
                volume->type(),
                volume->get_mesh_errors_count()>0,
                volume->config.has("extruder") ? volume->config.extruder() : 0,
                false);
            add_settings_item(vol_item, &volume->config.get());
        }
        Expand(item);
    }

    // add instances to the object, if it has those
    if (model_object->instances.size()>1) {
        std::vector<bool> print_indicator(model_object->instances.size());
        for (size_t i = 0; i < model_object->instances.size(); ++i)
            print_indicator[i] = model_object->instances[i]->printable;

        const wxDataViewItem object_item = m_objects_model->GetItemById(obj_idx);
        m_objects_model->AddInstanceChild(object_item, print_indicator);
        Expand(m_objects_model->GetInstanceRootItem(object_item));
    }
    else
        m_objects_model->SetPrintableState(model_object->instances[0]->printable ? piPrintable : piUnprintable, obj_idx);

    // add settings to the object, if it has those
    add_settings_item(item, &model_object->config.get());

    // Add layers if it has
    add_layer_root_item(item);

#if ENABLE_TEXTURED_VOLUMES
    // Add texture if it has
    add_texture_item(item, false);
#endif // ENABLE_TEXTURED_VOLUMES

#ifndef __WXOSX__ 
    if (call_selection_changed)
	    selection_changed();
#endif //__WXMSW__
}

void ObjectList::delete_object_from_list()
{
    auto item = GetSelection();
    if (!item) 
        return;
    if (m_objects_model->GetParent(item) == wxDataViewItem(nullptr))
        select_item([this, item]() { return m_objects_model->Delete(item); });
    else
        select_item([this, item]() { return m_objects_model->Delete(m_objects_model->GetParent(item)); });
}

void ObjectList::delete_object_from_list(const size_t obj_idx)
{
    select_item([this, obj_idx]() { return m_objects_model->Delete(m_objects_model->GetItemById(obj_idx)); });
}

void ObjectList::delete_volume_from_list(const size_t obj_idx, const size_t vol_idx)
{
    select_item([this, obj_idx, vol_idx]() { return m_objects_model->Delete(m_objects_model->GetItemByVolumeId(obj_idx, vol_idx)); });
}

void ObjectList::delete_instance_from_list(const size_t obj_idx, const size_t inst_idx)
{
    select_item([this, obj_idx, inst_idx]() { return m_objects_model->Delete(m_objects_model->GetItemByInstanceId(obj_idx, inst_idx)); });
}

void ObjectList::delete_from_model_and_list(const ItemType type, const int obj_idx, const int sub_obj_idx)
{
    if ( !(type&(itObject|itVolume|itInstance)) )
        return;

    take_snapshot(_L("Delete Selected Item"));

    if (type&itObject) {
        del_object(obj_idx);
        delete_object_from_list(obj_idx);
    }
    else {
        del_subobject_from_object(obj_idx, sub_obj_idx, type);

        type == itVolume ? delete_volume_from_list(obj_idx, sub_obj_idx) :
            delete_instance_from_list(obj_idx, sub_obj_idx);
    }
}

void ObjectList::delete_from_model_and_list(const std::vector<ItemForDelete>& items_for_delete)
{
    if (items_for_delete.empty())
        return;

    m_prevent_list_events = true;
    for (std::vector<ItemForDelete>::const_reverse_iterator item = items_for_delete.rbegin(); item != items_for_delete.rend(); ++item) {
        if (!(item->type&(itObject | itVolume | itInstance)))
            continue;
        if (item->type&itObject) {
            del_object(item->obj_idx);
            m_objects_model->Delete(m_objects_model->GetItemById(item->obj_idx));
        }
        else {
            if (!del_subobject_from_object(item->obj_idx, item->sub_obj_idx, item->type))
                continue;
            if (item->type&itVolume) {
                m_objects_model->Delete(m_objects_model->GetItemByVolumeId(item->obj_idx, item->sub_obj_idx));
                ModelObject* obj = object(item->obj_idx);
                if (obj->volumes.size() == 1) {
                    wxDataViewItem parent = m_objects_model->GetItemById(item->obj_idx);
                    if (obj->config.has("extruder")) {
                        const wxString extruder = wxString::Format("%d", obj->config.extruder());
                        m_objects_model->SetExtruder(extruder, parent);
                    }
                    // If last volume item with warning was deleted, unmark object item
                    if (obj->get_mesh_errors_count() == 0)
                        m_objects_model->DeleteWarningIcon(parent);
                }
                wxGetApp().plater()->canvas3D()->ensure_on_bed(item->obj_idx, printer_technology() != ptSLA);
            }
            else
                m_objects_model->Delete(m_objects_model->GetItemByInstanceId(item->obj_idx, item->sub_obj_idx));
        }
    }
    m_prevent_list_events = true;
    part_selection_changed();
}

void ObjectList::delete_all_objects_from_list()
{
    m_prevent_list_events = true;
    this->UnselectAll();
    m_objects_model->DeleteAll();
    m_prevent_list_events = false;
    part_selection_changed();
}

void ObjectList::increase_object_instances(const size_t obj_idx, const size_t num)
{
    select_item([this, obj_idx, num]() { return m_objects_model->AddInstanceChild(m_objects_model->GetItemById(obj_idx), num); });
    selection_changed();
}

void ObjectList::decrease_object_instances(const size_t obj_idx, const size_t num)
{
    select_item([this, obj_idx, num]() { return m_objects_model->DeleteLastInstance(m_objects_model->GetItemById(obj_idx), num); });
}

void ObjectList::unselect_objects()
{
    if (!GetSelection())
        return;

    m_prevent_list_events = true;
    UnselectAll();
    part_selection_changed();
    m_prevent_list_events = false;
}

void ObjectList::select_object_item(bool is_msr_gizmo)
{
    if (wxDataViewItem item = GetSelection()) {
        ItemType type = m_objects_model->GetItemType(item);
        bool is_volume_item = type == itVolume || (type == itSettings && m_objects_model->GetItemType(m_objects_model->GetParent(item)) == itVolume);
        if ((is_msr_gizmo && is_volume_item) || type == itObject)
            return;

        if (wxDataViewItem obj_item = m_objects_model->GetTopParent(item)) {
            m_prevent_list_events = true;
            UnselectAll();
            Select(obj_item);
            part_selection_changed();
            m_prevent_list_events = false;
        }
    }
}

static void update_selection(wxDataViewItemArray& sels, ObjectList::SELECTION_MODE mode, ObjectDataViewModel* model)
{
    if (mode == ObjectList::smInstance) {
        for (auto& item : sels) {
            ItemType type = model->GetItemType(item);
            if (type == itObject)
                continue;
            if (type == itInstanceRoot) {
                wxDataViewItem obj_item = model->GetParent(item);
                sels.Remove(item);
                sels.Add(obj_item);
                update_selection(sels, mode, model);
                return;
            }
            if (type == itInstance) {
                wxDataViewItemArray instances;
                model->GetChildren(model->GetParent(item), instances);
                assert(instances.Count() > 0);
                size_t selected_instances_cnt = 0;
                for (auto& inst : instances) {
                    if (sels.Index(inst) == wxNOT_FOUND)
                        break;
                    selected_instances_cnt++;
                }

                if (selected_instances_cnt == instances.Count()) {
                    wxDataViewItem obj_item = model->GetTopParent(item);
                    for (auto& inst : instances)
                        sels.Remove(inst);
                    sels.Add(obj_item);
                    update_selection(sels, mode, model);
                    return;
                }
            }
            else
                return;
        }
    }
}

void ObjectList::remove()
{
    if (GetSelectedItemsCount() == 0)
        return;

    auto delete_item = [this](wxDataViewItem item)
    {
        wxDataViewItem parent = m_objects_model->GetParent(item);
        ItemType type = m_objects_model->GetItemType(item);
        if (type & itObject)
            delete_from_model_and_list(itObject, m_objects_model->GetIdByItem(item), -1);
        else {
            if (type & (itLayer | itInstance)) {
                // In case there is just one layer or two instances and we delete it, del_subobject_item will
                // also remove the parent item. Selection should therefore pass to the top parent (object).
                wxDataViewItemArray children;
                if (m_objects_model->GetChildren(parent, children) == (type & itLayer ? 1 : 2))
                    parent = m_objects_model->GetTopParent(item);
            }

            del_subobject_item(item);
        }

        return parent;
    };

    wxDataViewItemArray sels;
    GetSelections(sels);

    wxDataViewItem parent = wxDataViewItem(nullptr);

    if (sels.Count() == 1)
        parent = delete_item(GetSelection());
    else {
        SELECTION_MODE sels_mode = m_selection_mode;
        UnselectAll();
        update_selection(sels, sels_mode, m_objects_model);

        Plater::TakeSnapshot snapshot = Plater::TakeSnapshot(wxGetApp().plater(), _L("Delete Selected"));

        for (auto& item : sels) {
            if (m_objects_model->InvalidItem(item)) // item can be deleted for this moment (like last 2 Instances or Volumes)
                continue;
            parent = delete_item(item);
        }
    }

    if (parent && !m_objects_model->InvalidItem(parent)) {
        select_item(parent);
        update_selections_on_canvas();
    }
}

void ObjectList::del_layer_range(const t_layer_height_range& range)
{
    const int obj_idx = get_selected_obj_idx();
    if (obj_idx < 0) return;

    t_layer_config_ranges& ranges = object(obj_idx)->layer_config_ranges;

    wxDataViewItem selectable_item = GetSelection();

    if (ranges.size() == 1)
        selectable_item = m_objects_model->GetParent(selectable_item);

    wxDataViewItem layer_item = m_objects_model->GetItemByLayerRange(obj_idx, range);
    del_subobject_item(layer_item);

    select_item(selectable_item);
}

static double get_min_layer_height(const int extruder_idx)
{
    const DynamicPrintConfig& config = wxGetApp().preset_bundle->printers.get_edited_preset().config;
    return config.opt_float("min_layer_height", std::max(0, extruder_idx - 1));
}

static double get_max_layer_height(const int extruder_idx)
{
    const DynamicPrintConfig& config = wxGetApp().preset_bundle->printers.get_edited_preset().config;
    int extruder_idx_zero_based = std::max(0, extruder_idx - 1);
    double max_layer_height = config.opt_float("max_layer_height", extruder_idx_zero_based);

    // In case max_layer_height is set to zero, it should default to 75 % of nozzle diameter:
    if (max_layer_height < EPSILON)
        max_layer_height = 0.75 * config.opt_float("nozzle_diameter", extruder_idx_zero_based);

    return max_layer_height;
}

// When editing this function, please synchronize the conditions with can_add_new_range_after_current().
void ObjectList::add_layer_range_after_current(const t_layer_height_range current_range)
{
    const int obj_idx = get_selected_obj_idx();
    assert(obj_idx >= 0);
    if (obj_idx < 0) 
        // This should not happen.
        return;

    const wxDataViewItem layers_item = GetSelection();

    auto& ranges = object(obj_idx)->layer_config_ranges;
    auto it_range = ranges.find(current_range);
    assert(it_range != ranges.end());
    if (it_range == ranges.end())
        // This shoudl not happen.
        return;

    auto it_next_range = it_range;
    bool changed = false;
    if (++ it_next_range == ranges.end())
    {
        // Adding a new layer height range after the last one.
        take_snapshot(_L("Add Height Range"));
        changed = true;

        const t_layer_height_range new_range = { current_range.second, current_range.second + 2. };
        ranges[new_range].assign_config(get_default_layer_config(obj_idx));
        add_layer_item(new_range, layers_item);
    }
    else if (const std::pair<coordf_t, coordf_t> &next_range = it_next_range->first; current_range.second <= next_range.first)
    {
        const int layer_idx = m_objects_model->GetItemIdByLayerRange(obj_idx, next_range);
        assert(layer_idx >= 0);
        if (layer_idx >= 0) 
        {
            if (current_range.second == next_range.first)
            {
                // Splitting the next layer height range to two.
                const auto old_config = ranges.at(next_range);
                const coordf_t delta = next_range.second - next_range.first;
                // Layer height of the current layer.
                const coordf_t old_min_layer_height = get_min_layer_height(old_config.opt_int("extruder"));
                // Layer height of the layer to be inserted.
                const coordf_t new_min_layer_height = get_min_layer_height(0);
                if (delta >= old_min_layer_height + new_min_layer_height - EPSILON) {
                    const coordf_t middle_layer_z = (new_min_layer_height > 0.5 * delta) ?
	                    next_range.second - new_min_layer_height :
                    	next_range.first + std::max(old_min_layer_height, 0.5 * delta);
                    t_layer_height_range new_range = { middle_layer_z, next_range.second };

                    Plater::TakeSnapshot snapshot(wxGetApp().plater(), _L("Add Height Range"));
                    changed = true;

                    // create new 2 layers instead of deleted one
                    // delete old layer

                    wxDataViewItem layer_item = m_objects_model->GetItemByLayerRange(obj_idx, next_range);
                    del_subobject_item(layer_item);

                    ranges[new_range] = old_config;
                    add_layer_item(new_range, layers_item, layer_idx);

                    new_range = { current_range.second, middle_layer_z };
                    ranges[new_range].assign_config(get_default_layer_config(obj_idx));
                    add_layer_item(new_range, layers_item, layer_idx);
                }
            }
            else if (next_range.first - current_range.second >= get_min_layer_height(0) - EPSILON)
            {
                // Filling in a gap between the current and a new layer height range with a new one.
                take_snapshot(_L("Add Height Range"));
                changed = true;

                const t_layer_height_range new_range = { current_range.second, next_range.first };
                ranges[new_range].assign_config(get_default_layer_config(obj_idx));
                add_layer_item(new_range, layers_item, layer_idx);
            }
        }
    }

    if (changed)
        changed_object(obj_idx);

    // The layer range panel is updated even if this function does not change the layer ranges, as the panel update
    // may have been postponed from the "kill focus" event of a text field, if the focus was lost for the "add layer" button.
    // select item to update layers sizer
    select_item(layers_item);
}

// Returning an empty string means that the layer could be added after the current layer.
// Otherwise an error tooltip is returned.
// When editing this function, please synchronize the conditions with add_layer_range_after_current().
wxString ObjectList::can_add_new_range_after_current(const t_layer_height_range current_range)
{
    const int obj_idx = get_selected_obj_idx();
    assert(obj_idx >= 0);
    if (obj_idx < 0)
        // This should not happen.
        return "ObjectList assert";

    auto& ranges = object(obj_idx)->layer_config_ranges;
    auto it_range = ranges.find(current_range);
    assert(it_range != ranges.end());
    if (it_range == ranges.end())
        // This shoudl not happen.
        return "ObjectList assert";

    auto it_next_range = it_range;
    if (++ it_next_range == ranges.end())
    	// Adding a layer after the last layer is always possible.
        return "";
    
    if (const std::pair<coordf_t, coordf_t>& next_range = it_next_range->first; current_range.second <= next_range.first)
    {
        if (current_range.second == next_range.first) {
            if (next_range.second - next_range.first < get_min_layer_height(it_next_range->second.opt_int("extruder")) + get_min_layer_height(0) - EPSILON)
                return _(L("Cannot insert a new layer range after the current layer range.\n"
                	       "The next layer range is too thin to be split to two\n"
                	       "without violating the minimum layer height."));
        } else if (next_range.first - current_range.second < get_min_layer_height(0) - EPSILON) {
            return _(L("Cannot insert a new layer range between the current and the next layer range.\n"
            	       "The gap between the current layer range and the next layer range\n"
            	       "is thinner than the minimum layer height allowed."));
        }
    } else
	    return _(L("Cannot insert a new layer range after the current layer range.\n"
	    		   "Current layer range overlaps with the next layer range."));

	// All right, new layer height range could be inserted.
	return "";
}

void ObjectList::add_layer_item(const t_layer_height_range& range, 
                                const wxDataViewItem layers_item, 
                                const int layer_idx /* = -1*/)
{
    const int obj_idx = m_objects_model->GetObjectIdByItem(layers_item);
    if (obj_idx < 0) return;

    const DynamicPrintConfig& config = object(obj_idx)->layer_config_ranges[range].get();
    if (!config.has("extruder"))
        return;

    const auto layer_item = m_objects_model->AddLayersChild(layers_item, 
                                                            range, 
                                                            config.opt_int("extruder"),
                                                            layer_idx);
    add_settings_item(layer_item, &config);
}

bool ObjectList::edit_layer_range(const t_layer_height_range& range, coordf_t layer_height)
{
    // Use m_selected_object_id instead of get_selected_obj_idx()
    // because of get_selected_obj_idx() return obj_idx for currently selected item.
    // But edit_layer_range(...) function can be called, when Selection in ObjectList could be changed
    const int obj_idx = m_selected_object_id ; 
    if (obj_idx < 0) 
        return false;

    ModelConfig* config = &object(obj_idx)->layer_config_ranges[range];
    if (fabs(layer_height - config->opt_float("layer_height")) < EPSILON)
        return false;

    const int extruder_idx = config->opt_int("extruder");

    if (layer_height >= get_min_layer_height(extruder_idx) && 
        layer_height <= get_max_layer_height(extruder_idx)) 
    {
        config->set_key_value("layer_height", new ConfigOptionFloat(layer_height));
        changed_object(obj_idx);
        return true;
    }

    return false;
}

bool ObjectList::edit_layer_range(const t_layer_height_range& range, const t_layer_height_range& new_range, bool dont_update_ui)
{
    // Use m_selected_object_id instead of get_selected_obj_idx()
    // because of get_selected_obj_idx() return obj_idx for currently selected item.
    // But edit_layer_range(...) function can be called, when Selection in ObjectList could be changed
    const int obj_idx = m_selected_object_id;
    if (obj_idx < 0) return false;

    take_snapshot(_L("Edit Height Range"));

    const ItemType sel_type = m_objects_model->GetItemType(GetSelection());

    auto& ranges = object(obj_idx)->layer_config_ranges;

    {
        ModelConfig config = std::move(ranges[range]);
        ranges.erase(range);
        ranges[new_range] = std::move(config);
    }

    changed_object(obj_idx);
    
    wxDataViewItem root_item = m_objects_model->GetLayerRootItem(m_objects_model->GetItemById(obj_idx));
    // To avoid update selection after deleting of a selected item (under GTK)
    // set m_prevent_list_events to true
    m_prevent_list_events = true;
    m_objects_model->DeleteChildren(root_item);

    if (root_item.IsOk()) {
        // create Layer item(s) according to the layer_config_ranges
        for (const auto& r : ranges)
            add_layer_item(r.first, root_item);
    }

    // if this function was invoked from wxEVT_CHANGE_SELECTION selected item could be other than itLayer or itLayerRoot      
    if (!dont_update_ui && (sel_type & (itLayer | itLayerRoot)))
        select_item(sel_type&itLayer ? m_objects_model->GetItemByLayerRange(obj_idx, new_range) : root_item);

    Expand(root_item);

    m_prevent_list_events = false;
    return true;
}

void ObjectList::init_objects()
{
    m_objects = &wxGetApp().model().objects;
}

bool ObjectList::multiple_selection() const 
{
    return GetSelectedItemsCount() > 1;
}

bool ObjectList::is_selected(const ItemType type) const
{
    const wxDataViewItem& item = GetSelection();
    if (item)
        return m_objects_model->GetItemType(item) == type;

    return false;
}

int ObjectList::get_selected_layers_range_idx() const
{
    const wxDataViewItem& item = GetSelection();
    if (!item) 
        return -1;

    const ItemType type = m_objects_model->GetItemType(item);
    if (type & itSettings && m_objects_model->GetItemType(m_objects_model->GetParent(item)) != itLayer)
        return -1;

    return m_objects_model->GetLayerIdByItem(type & itLayer ? item : m_objects_model->GetParent(item));
}

void ObjectList::update_selections()
{
    const Selection& selection = scene_selection();
    wxDataViewItemArray sels;

#if ENABLE_TEXTURED_VOLUMES
    if ((m_selection_mode & (smSettings | smLayer | smLayerRoot | smTexture)) == 0)
#else
    if ( ( m_selection_mode & (smSettings|smLayer|smLayerRoot) ) == 0)
#endif // ENABLE_TEXTURED_VOLUMES
        m_selection_mode = smInstance;

    // We doesn't update selection if itSettings | itLayerRoot | itLayer Item for the current object/part is selected
#if ENABLE_TEXTURED_VOLUMES
    if (GetSelectedItemsCount() == 1 && m_objects_model->GetItemType(GetSelection()) & (itSettings | itLayerRoot | itLayer | itTexture)) {
#else
    if (GetSelectedItemsCount() == 1 && m_objects_model->GetItemType(GetSelection()) & (itSettings | itLayerRoot | itLayer)) {
#endif // ENABLE_TEXTURED_VOLUMES
        const auto item = GetSelection();
        if (selection.is_single_full_object()) {
            if (m_objects_model->GetItemType(m_objects_model->GetParent(item)) & itObject &&
                m_objects_model->GetObjectIdByItem(item) == selection.get_object_idx() )
                return;
            sels.Add(m_objects_model->GetItemById(selection.get_object_idx()));
        }
        else if (selection.is_single_volume() || selection.is_any_modifier()) {
            const auto gl_vol = selection.get_volume(*selection.get_volume_idxs().begin());
            if (m_objects_model->GetVolumeIdByItem(m_objects_model->GetParent(item)) == gl_vol->volume_idx())
                return;
        }
        // but if there is selected only one of several instances by context menu,
        // then select this instance in ObjectList
        else if (selection.is_single_full_instance())
            sels.Add(m_objects_model->GetItemByInstanceId(selection.get_object_idx(), selection.get_instance_idx()));
        // Can be the case, when we have selected itSettings | itLayerRoot | itLayer in the ObjectList and selected object/instance in the Scene
        // and then select some object/instance in 3DScene using Ctrt+left click
        // see https://github.com/prusa3d/PrusaSlicer/issues/5517
        else {
            // Unselect all items in ObjectList
            m_last_selected_item = wxDataViewItem(nullptr);
            m_prevent_list_events = true;
            UnselectAll();
            m_prevent_list_events = false;
            // call this function again to update selection from the canvas
            update_selections();
            return;
        }
    }
    else if (selection.is_single_full_object() || selection.is_multiple_full_object()) {
        const Selection::ObjectIdxsToInstanceIdxsMap& objects_content = selection.get_content();
        // it's impossible to select Settings, Layer or LayerRoot for several objects
#if ENABLE_TEXTURED_VOLUMES
        if (!selection.is_multiple_full_object() && (m_selection_mode & (smSettings | smLayer | smLayerRoot | smTexture))) {
#else
        if (!selection.is_multiple_full_object() && (m_selection_mode & (smSettings | smLayer | smLayerRoot))) {
#endif // ENABLE_TEXTURED_VOLUMES
            auto obj_idx = objects_content.begin()->first;
            wxDataViewItem obj_item = m_objects_model->GetItemById(obj_idx);
            if (m_selection_mode & smSettings) {
                if (m_selected_layers_range_idx < 0)
                    sels.Add(m_objects_model->GetSettingsItem(obj_item));
                else
                    sels.Add(m_objects_model->GetSettingsItem(m_objects_model->GetItemByLayerId(obj_idx, m_selected_layers_range_idx)));
            }
            else if (m_selection_mode & smLayerRoot)
                sels.Add(m_objects_model->GetLayerRootItem(obj_item));
            else if (m_selection_mode & smLayer) {
                if (m_selected_layers_range_idx >= 0)
                    sels.Add(m_objects_model->GetItemByLayerId(obj_idx, m_selected_layers_range_idx));
                else
                    sels.Add(obj_item);
            }
#if ENABLE_TEXTURED_VOLUMES
            else if (m_selection_mode & smTexture) {
                sels.Add(m_objects_model->GetTextureItem(obj_item));
            }
#endif // ENABLE_TEXTURED_VOLUMES
        }
        else {
            for (const auto& object : objects_content) {
                if (object.second.size() == 1)          // object with 1 instance                
                    sels.Add(m_objects_model->GetItemById(object.first));
                else if (object.second.size() > 1) {      // object with several instances                                
                    wxDataViewItemArray current_sels;
                    GetSelections(current_sels);
                    const wxDataViewItem frst_inst_item = m_objects_model->GetItemByInstanceId(object.first, 0);

                    bool root_is_selected = false;
                    for (const auto& item:current_sels)
                        if (item == m_objects_model->GetParent(frst_inst_item) || 
                            item == m_objects_model->GetTopParent(frst_inst_item)) {
                            root_is_selected = true;
                            sels.Add(item);
                            break;
                        }
                    if (root_is_selected)
                        continue;

                    const Selection::InstanceIdxsList& instances = object.second;
                    for (const auto& inst : instances)
                        sels.Add(m_objects_model->GetItemByInstanceId(object.first, inst));
                }
            }
        }
    }
    else if (selection.is_any_volume() || selection.is_any_modifier()) {
        if (m_selection_mode & smSettings) {
            const auto idx = *selection.get_volume_idxs().begin();
            const auto gl_vol = selection.get_volume(idx);
            if (gl_vol->volume_idx() >= 0) {
                // Only add GLVolumes with non-negative volume_ids. GLVolumes with negative volume ids
                // are not associated with ModelVolumes, but they are temporarily generated by the backend
                // (for example, SLA supports or SLA pad).
                wxDataViewItem vol_item = m_objects_model->GetItemByVolumeId(gl_vol->object_idx(), gl_vol->volume_idx());
                sels.Add(m_objects_model->GetSettingsItem(vol_item));
            }
        }
        else {
            for (auto idx : selection.get_volume_idxs()) {
                const auto gl_vol = selection.get_volume(idx);
			    if (gl_vol->volume_idx() >= 0)
                    // Only add GLVolumes with non-negative volume_ids. GLVolumes with negative volume ids
                    // are not associated with ModelVolumes, but they are temporarily generated by the backend
                    // (for example, SLA supports or SLA pad).
                    sels.Add(m_objects_model->GetItemByVolumeId(gl_vol->object_idx(), gl_vol->volume_idx()));
            }
            m_selection_mode = smVolume;
        }
    }
    else if (selection.is_single_full_instance() || selection.is_multiple_full_instance()) {
        for (auto idx : selection.get_instance_idxs()) {            
            sels.Add(m_objects_model->GetItemByInstanceId(selection.get_object_idx(), idx));
        }
    }
    else if (selection.is_mixed()) {
        const Selection::ObjectIdxsToInstanceIdxsMap& objects_content_list = selection.get_content();

        for (auto idx : selection.get_volume_idxs()) {
            const auto gl_vol = selection.get_volume(idx);
            const auto& glv_obj_idx = gl_vol->object_idx();
            const auto& glv_ins_idx = gl_vol->instance_idx();

            bool is_selected = false;

            for (auto obj_ins : objects_content_list) {
                if (obj_ins.first == glv_obj_idx) {
                    if (obj_ins.second.find(glv_ins_idx) != obj_ins.second.end() &&
                        !selection.is_from_single_instance() ) // a case when volumes of different types are selected
                    {
                        if (glv_ins_idx == 0 && (*m_objects)[glv_obj_idx]->instances.size() == 1)
                            sels.Add(m_objects_model->GetItemById(glv_obj_idx));
                        else
                            sels.Add(m_objects_model->GetItemByInstanceId(glv_obj_idx, glv_ins_idx));

                        is_selected = true;
                        break;
                    }
                }
            }

            if (is_selected)
                continue;

            const auto& glv_vol_idx = gl_vol->volume_idx();
            if (glv_vol_idx == 0 && (*m_objects)[glv_obj_idx]->volumes.size() == 1)
                sels.Add(m_objects_model->GetItemById(glv_obj_idx));
            else
                sels.Add(m_objects_model->GetItemByVolumeId(glv_obj_idx, glv_vol_idx));
        }
    }

    if (sels.size() == 0 || m_selection_mode & smSettings)
        m_selection_mode = smUndef;
    
    select_items(sels);

    // Scroll selected Item in the middle of an object list
    ensure_current_item_visible();
}

void ObjectList::update_selections_on_canvas()
{
    Selection& selection = wxGetApp().plater()->canvas3D()->get_selection();

    const int sel_cnt = GetSelectedItemsCount();
    if (sel_cnt == 0) {
        selection.remove_all();
        wxGetApp().plater()->canvas3D()->update_gizmos_on_off_state();
        return;
    }

    std::vector<unsigned int> volume_idxs;
    Selection::EMode mode = Selection::Volume;
    bool single_selection = sel_cnt == 1;
    auto add_to_selection = [this, &volume_idxs, &single_selection](const wxDataViewItem& item, const Selection& selection, int instance_idx, Selection::EMode& mode)
    {
        const ItemType& type = m_objects_model->GetItemType(item);
        const int obj_idx = m_objects_model->GetObjectIdByItem(item);

        if (type == itVolume) {
            const int vol_idx = m_objects_model->GetVolumeIdByItem(item);
            std::vector<unsigned int> idxs = selection.get_volume_idxs_from_volume(obj_idx, std::max(instance_idx, 0), vol_idx);
            volume_idxs.insert(volume_idxs.end(), idxs.begin(), idxs.end());
        }
        else if (type == itInstance) {
            const int inst_idx = m_objects_model->GetInstanceIdByItem(item);
            mode = Selection::Instance;
            std::vector<unsigned int> idxs = selection.get_volume_idxs_from_instance(obj_idx, inst_idx);
            volume_idxs.insert(volume_idxs.end(), idxs.begin(), idxs.end());
        }
        else
        {
            mode = Selection::Instance;
            single_selection &= (obj_idx != selection.get_object_idx());
            std::vector<unsigned int> idxs = selection.get_volume_idxs_from_object(obj_idx);
            volume_idxs.insert(volume_idxs.end(), idxs.begin(), idxs.end());
        }
    };

    // stores current instance idx before to clear the selection
    int instance_idx = selection.get_instance_idx();

    if (sel_cnt == 1) {
        wxDataViewItem item = GetSelection();
        if (m_objects_model->GetItemType(item) & (itSettings | itInstanceRoot | itLayerRoot | itLayer | itInfo))
            add_to_selection(m_objects_model->GetParent(item), selection, instance_idx, mode);
        else
            add_to_selection(item, selection, instance_idx, mode);
    }
    else
    {
        wxDataViewItemArray sels;
        GetSelections(sels);

        // clear selection before adding new elements 
        selection.clear(); //OR remove_all()? 

        for (auto item : sels)
        {
            add_to_selection(item, selection, instance_idx, mode);
        }
    }

    if (selection.contains_all_volumes(volume_idxs))
    {
        // remove
        volume_idxs = selection.get_missing_volume_idxs_from(volume_idxs);
        if (volume_idxs.size() > 0)
        {
            Plater::TakeSnapshot snapshot(wxGetApp().plater(), _(L("Selection-Remove from list")));
            selection.remove_volumes(mode, volume_idxs);
        }
    }
    else
    {
        // add
        volume_idxs = selection.get_unselected_volume_idxs_from(volume_idxs);
        Plater::TakeSnapshot snapshot(wxGetApp().plater(), _(L("Selection-Add from list")));
        selection.add_volumes(mode, volume_idxs, single_selection);
    }

    wxGetApp().plater()->canvas3D()->update_gizmos_on_off_state();
    wxGetApp().plater()->canvas3D()->render();
}

void ObjectList::select_item(const wxDataViewItem& item)
{
    if (! item.IsOk()) { return; }

    m_prevent_list_events = true;

    UnselectAll();
    Select(item);
    part_selection_changed();

    m_prevent_list_events = false;
}

void ObjectList::select_item(std::function<wxDataViewItem()> get_item)
{
    if (!get_item) 
        return;

    m_prevent_list_events = true;

    wxDataViewItem item = get_item();
    if (item.IsOk()) {
        UnselectAll();
        Select(item);
        part_selection_changed();
    }

    m_prevent_list_events = false;
}

void ObjectList::select_items(const wxDataViewItemArray& sels)
{
    m_prevent_list_events = true;

    m_last_selected_item = sels.empty() ? wxDataViewItem(nullptr) : sels.back();

    UnselectAll();
    SetSelections(sels);
    part_selection_changed();

    m_prevent_list_events = false;
}

void ObjectList::select_all()
{
    SelectAll();
    selection_changed();
}

void ObjectList::select_item_all_children()
{
    wxDataViewItemArray sels;

    // There is no selection before OR some object is selected   =>  select all objects
    if (!GetSelection() || m_objects_model->GetItemType(GetSelection()) == itObject) {
        for (size_t i = 0; i < m_objects->size(); i++)
            sels.Add(m_objects_model->GetItemById(i));
        m_selection_mode = smInstance;
    }
    else {
        const auto item = GetSelection();
        const ItemType item_type = m_objects_model->GetItemType(item);
        // Some volume/layer/instance is selected    =>  select all volumes/layers/instances inside the current object
        if (item_type & (itVolume | itInstance | itLayer))
            m_objects_model->GetChildren(m_objects_model->GetParent(item), sels);

        m_selection_mode = item_type&itVolume ? smVolume : 
                           item_type&itLayer  ? smLayer  : smInstance;
    }

    SetSelections(sels);
    selection_changed();
}

// update selection mode for non-multiple selection
void ObjectList::update_selection_mode()
{
    m_selected_layers_range_idx=-1;
    // All items are unselected 
    if (!GetSelection())
    {
        m_last_selected_item = wxDataViewItem(nullptr);
        m_selection_mode = smUndef;
        return;
    }

    const ItemType type = m_objects_model->GetItemType(GetSelection());
    m_selection_mode =  type & itSettings ? smUndef  :
                        type & itLayer    ? smLayer  :
                        type & itVolume   ? smVolume : smInstance;
}

// check last selected item. If is it possible to select it
bool ObjectList::check_last_selection(wxString& msg_str)
{
    if (!m_last_selected_item)
        return true;
        
    const bool is_shift_pressed = wxGetKeyState(WXK_SHIFT);

    /* We can't mix Volumes, Layers and Objects/Instances.
     * So, show information about it
     */
    const ItemType type = m_objects_model->GetItemType(m_last_selected_item);

    // check a case of a selection of the same type items from different Objects
    auto impossible_multi_selection = [type, this](const ItemType item_type, const SELECTION_MODE selection_mode) {
        if (!(type & item_type && m_selection_mode & selection_mode))
            return false;

        wxDataViewItemArray sels;
        GetSelections(sels);
        for (const auto& sel : sels)
            if (sel != m_last_selected_item &&
                m_objects_model->GetTopParent(sel) != m_objects_model->GetTopParent(m_last_selected_item))
                return true;

        return false;
    };

    if (impossible_multi_selection(itVolume, smVolume) ||
        impossible_multi_selection(itLayer,  smLayer ) ||
        type & itSettings ||
        (type & itVolume   && !(m_selection_mode & smVolume  )) ||
        (type & itLayer    && !(m_selection_mode & smLayer   )) ||
        (type & itInstance && !(m_selection_mode & smInstance))
        )
    {
        // Inform user why selection isn't completed
        const wxString item_type = m_selection_mode & smInstance ? _(L("Object or Instance")) : 
                                   m_selection_mode & smVolume   ? _(L("Part")) : _(L("Layer"));

        msg_str = wxString::Format( _(L("Unsupported selection")) + "\n\n" + 
                                    _(L("You started your selection with %s Item.")) + "\n" +
                                    _(L("In this mode you can select only other %s Items%s")), 
                                    item_type, item_type,
                                    m_selection_mode == smInstance ? "." : 
                                                        " " + _(L("of a current Object")));

        // Unselect last selected item, if selection is without SHIFT
        if (!is_shift_pressed) {
            Unselect(m_last_selected_item);
            show_info(this, msg_str, _(L("Info")));
        }
        
        return is_shift_pressed;
    }

    return true;
}

void ObjectList::fix_multiselection_conflicts()
{
    if (GetSelectedItemsCount() <= 1) {
        update_selection_mode();
        return;
    }

    wxString msg_string;
    if (!check_last_selection(msg_string))
        return;

    m_prevent_list_events = true;

    wxDataViewItemArray sels;
    GetSelections(sels);

    if (m_selection_mode & (smVolume|smLayer))
    {
        // identify correct parent of the initial selected item
        const wxDataViewItem& parent = m_objects_model->GetParent(m_last_selected_item == sels.front() ? sels.back() : sels.front());

        sels.clear();
        wxDataViewItemArray children; // selected volumes from current parent
        m_objects_model->GetChildren(parent, children);

        const ItemType item_type = m_selection_mode & smVolume ? itVolume : itLayer;

        for (const auto& child : children)
            if (IsSelected(child) && m_objects_model->GetItemType(child) & item_type)
                sels.Add(child);

        // If some part is selected, unselect all items except of selected parts of the current object
        UnselectAll();
        SetSelections(sels);
    }
    else
    {
        for (const auto& item : sels)
        {
            if (!IsSelected(item)) // if this item is unselected now (from previous actions)
                continue;

            if (m_objects_model->GetItemType(item) & itSettings) {
                Unselect(item);
                continue;
            }

            const wxDataViewItem& parent = m_objects_model->GetParent(item);
            if (parent != wxDataViewItem(nullptr) && IsSelected(parent))
                Unselect(parent);
            else
            {
                wxDataViewItemArray unsels;
                m_objects_model->GetAllChildren(item, unsels);
                for (const auto& unsel_item : unsels)
                    Unselect(unsel_item);
            }

            if (m_objects_model->GetItemType(item) & itVolume)
                Unselect(item);

            m_selection_mode = smInstance;
        }
    }

    if (!msg_string.IsEmpty())
        show_info(this, msg_string, _(L("Info")));

    if (!IsSelected(m_last_selected_item))
        m_last_selected_item = wxDataViewItem(nullptr);

    m_prevent_list_events = false;
}

ModelVolume* ObjectList::get_selected_model_volume()
{
    wxDataViewItem item = GetSelection();
    if (!item)
        return nullptr;
    if (m_objects_model->GetItemType(item) != itVolume) {
        if (m_objects_model->GetItemType(m_objects_model->GetParent(item)) == itVolume)
            item = m_objects_model->GetParent(item);
        else
            return nullptr;
    }

    const auto vol_idx = m_objects_model->GetVolumeIdByItem(item);
    const auto obj_idx = get_selected_obj_idx();
    if (vol_idx < 0 || obj_idx < 0)
        return nullptr;

    return (*m_objects)[obj_idx]->volumes[vol_idx];
}

void ObjectList::change_part_type()
{
    ModelVolume* volume = get_selected_model_volume();
    if (!volume)
        return;

    const int obj_idx = get_selected_obj_idx();
    if (obj_idx < 0) return;

    const ModelVolumeType type = volume->type();
    if (type == ModelVolumeType::MODEL_PART)
    {
        int model_part_cnt = 0;
        for (auto vol : (*m_objects)[obj_idx]->volumes) {
            if (vol->type() == ModelVolumeType::MODEL_PART)
                ++model_part_cnt;
        }

        if (model_part_cnt == 1) {
            Slic3r::GUI::show_error(nullptr, _(L("You can't change a type of the last solid part of the object.")));
            return;
        }
    }

    const wxString names[] = { _L("Part"), _L("Negative Volume"), _L("Modifier"), _L("Support Blocker"), _L("Support Enforcer") };
    auto new_type = ModelVolumeType(wxGetSingleChoiceIndex(_L("Type:"), _L("Select type of part"), wxArrayString(5, names), int(type)));

	if (new_type == type || new_type == ModelVolumeType::INVALID)
        return;

    take_snapshot(_L("Change Part Type"));

    volume->set_type(new_type);
    wxDataViewItemArray sel = reorder_volumes_and_get_selection(obj_idx, [volume](const ModelVolume* vol) { return vol == volume; });
    if (!sel.IsEmpty())
        select_item(sel.front());
}

void ObjectList::last_volume_is_deleted(const int obj_idx)
{

    if (obj_idx < 0 || size_t(obj_idx) >= m_objects->size() || (*m_objects)[obj_idx]->volumes.size() != 1)
        return;

    auto volume = (*m_objects)[obj_idx]->volumes.front();

    // clear volume's config values
    volume->config.clear();

    // set a default extruder value, since user can't add it manually
    volume->config.set_key_value("extruder", new ConfigOptionInt(0));
}

void ObjectList::update_and_show_object_settings_item()
{
    const wxDataViewItem item = GetSelection();
    if (!item) return;

    const wxDataViewItem& obj_item = m_objects_model->IsSettingsItem(item) ? m_objects_model->GetParent(item) : item;
    select_item([this, obj_item](){ return add_settings_item(obj_item, &get_item_config(obj_item).get()); });
}

// Update settings item for item had it
void ObjectList::update_settings_item_and_selection(wxDataViewItem item, wxDataViewItemArray& selections)
{
    const wxDataViewItem old_settings_item = m_objects_model->GetSettingsItem(item);
    const wxDataViewItem new_settings_item = add_settings_item(item, &get_item_config(item).get());

    if (!new_settings_item && old_settings_item)
        m_objects_model->Delete(old_settings_item);

    // if ols settings item was is selected area
    if (selections.Index(old_settings_item) != wxNOT_FOUND)
    {
        // If settings item was just updated
        if (old_settings_item == new_settings_item)
        {
            Sidebar& panel = wxGetApp().sidebar();
            panel.Freeze();

            // update settings list
            wxGetApp().obj_settings()->UpdateAndShow(true);

            panel.Layout();
            panel.Thaw();
        }
        else
        // If settings item was deleted from the list, 
        // it's need to be deleted from selection array, if it was there
        {
            selections.Remove(old_settings_item);

            // Select item, if settings_item doesn't exist for item anymore, but was selected
            if (selections.Index(item) == wxNOT_FOUND) {
                selections.Add(item);
                select_item(item); // to correct update of the SettingsList and ManipulationPanel sizers
            }
        }
    }
}

void ObjectList::update_object_list_by_printer_technology()
{
    m_prevent_canvas_selection_update = true;
    wxDataViewItemArray sel;
    GetSelections(sel); // stash selection

    wxDataViewItemArray object_items;
    m_objects_model->GetChildren(wxDataViewItem(nullptr), object_items);

    for (auto& object_item : object_items) {
        // update custom supports info
        update_info_items(m_objects_model->GetObjectIdByItem(object_item), &sel);

        // Update Settings Item for object
        update_settings_item_and_selection(object_item, sel);

        // Update settings for Volumes
        wxDataViewItemArray all_object_subitems;
        m_objects_model->GetChildren(object_item, all_object_subitems);
        for (auto item : all_object_subitems)
            if (m_objects_model->GetItemType(item) & itVolume)
                // update settings for volume
                update_settings_item_and_selection(item, sel);

        // Update Layers Items
        wxDataViewItem layers_item = m_objects_model->GetLayerRootItem(object_item);
        if (!layers_item)
            layers_item = add_layer_root_item(object_item);
        else if (printer_technology() == ptSLA) {
            // If layers root item will be deleted from the list, so
            // it's need to be deleted from selection array, if it was there
            wxDataViewItemArray del_items;
            bool some_layers_was_selected = false;
            m_objects_model->GetAllChildren(layers_item, del_items);
            for (auto& del_item:del_items)
                if (sel.Index(del_item) != wxNOT_FOUND) {
                    some_layers_was_selected = true;
                    sel.Remove(del_item);
                }
            if (sel.Index(layers_item) != wxNOT_FOUND) {
                some_layers_was_selected = true;
                sel.Remove(layers_item);
            }

            // delete all "layers" items
            m_objects_model->Delete(layers_item);

            // Select object_item, if layers_item doesn't exist for item anymore, but was some of layer items was/were selected
            if (some_layers_was_selected)
                sel.Add(object_item);
        }
        else {
            wxDataViewItemArray all_obj_layers;
            m_objects_model->GetChildren(layers_item, all_obj_layers);

            for (auto item : all_obj_layers)
                // update settings for layer
                update_settings_item_and_selection(item, sel);
        }
    }

    // restore selection:
    SetSelections(sel);
    m_prevent_canvas_selection_update = false;
}

void ObjectList::instances_to_separated_object(const int obj_idx, const std::set<int>& inst_idxs)
{
    if ((*m_objects)[obj_idx]->instances.size() == inst_idxs.size())
    {
        instances_to_separated_objects(obj_idx);
        return;
    }

    // create new object from selected instance  
    ModelObject* model_object = (*m_objects)[obj_idx]->get_model()->add_object(*(*m_objects)[obj_idx]);
    for (int inst_idx = int(model_object->instances.size()) - 1; inst_idx >= 0; inst_idx--)
    {
        if (find(inst_idxs.begin(), inst_idxs.end(), inst_idx) != inst_idxs.end())
            continue;
        model_object->delete_instance(inst_idx);
    }

    // Add new object to the object_list
    const size_t new_obj_indx = static_cast<size_t>(m_objects->size() - 1);
    add_object_to_list(new_obj_indx);

    for (std::set<int>::const_reverse_iterator it = inst_idxs.rbegin(); it != inst_idxs.rend(); ++it)
    {
        // delete selected instance from the object
        del_subobject_from_object(obj_idx, *it, itInstance);
        delete_instance_from_list(obj_idx, *it);
    }

    // update printable state for new volumes on canvas3D
    wxGetApp().plater()->canvas3D()->update_instance_printable_state_for_object(new_obj_indx);
    update_info_items(new_obj_indx);
}

void ObjectList::instances_to_separated_objects(const int obj_idx)
{
    const int inst_cnt = (*m_objects)[obj_idx]->instances.size();

    std::vector<size_t> object_idxs;

    for (int i = inst_cnt-1; i > 0 ; i--)
    {
        // create new object from initial
        ModelObject* object = (*m_objects)[obj_idx]->get_model()->add_object(*(*m_objects)[obj_idx]);
        for (int inst_idx = object->instances.size() - 1; inst_idx >= 0; inst_idx--)
        {
            if (inst_idx == i)
                continue;
            // delete unnecessary instances
            object->delete_instance(inst_idx);
        }

        // Add new object to the object_list
        const size_t new_obj_indx = static_cast<size_t>(m_objects->size() - 1);
        add_object_to_list(new_obj_indx);
        object_idxs.push_back(new_obj_indx);

        // delete current instance from the initial object
        del_subobject_from_object(obj_idx, i, itInstance);
        delete_instance_from_list(obj_idx, i);
    }

    // update printable state for new volumes on canvas3D
    wxGetApp().plater()->canvas3D()->update_instance_printable_state_for_objects(object_idxs);
    for (size_t object : object_idxs)
        update_info_items(object);
}

void ObjectList::split_instances()
{
    const Selection& selection = scene_selection();
    const int obj_idx = selection.get_object_idx();
    if (obj_idx == -1)
        return;

    Plater::TakeSnapshot snapshot(wxGetApp().plater(), _(L("Instances to Separated Objects")));

    if (selection.is_single_full_object())
    {
        instances_to_separated_objects(obj_idx);
        return;
    }

    const int inst_idx = selection.get_instance_idx();
    const std::set<int> inst_idxs = inst_idx < 0 ?
                                    selection.get_instance_idxs() :
                                    std::set<int>{ inst_idx };

    instances_to_separated_object(obj_idx, inst_idxs);
}

void ObjectList::rename_item()
{
    const wxDataViewItem item = GetSelection();
    if (!item || !(m_objects_model->GetItemType(item) & (itVolume | itObject)))
        return ;

    const wxString new_name = wxGetTextFromUser(_(L("Enter new name"))+":", _(L("Renaming")), 
                                                m_objects_model->GetName(item), this);

    if (new_name.IsEmpty())
        return;

    bool is_unusable_symbol = false;
    std::string chosen_name = Slic3r::normalize_utf8_nfc(new_name.ToUTF8());
    const char* unusable_symbols = "<>:/\\|?*\"";
    for (size_t i = 0; i < std::strlen(unusable_symbols); i++) {
        if (chosen_name.find_first_of(unusable_symbols[i]) != std::string::npos) {
            is_unusable_symbol = true;
        }
    }

    if (is_unusable_symbol) {
        show_error(this, _(L("The supplied name is not valid;")) + "\n" +
            _(L("the following characters are not allowed:")) + " <>:/\\|?*\"");
        return;
    }

    if (m_objects_model->SetName(new_name, item))
        update_name_in_model(item);
}

void ObjectList::fix_through_netfabb() 
{
    int obj_idx, vol_idx;
    get_selected_item_indexes(obj_idx, vol_idx);

    wxGetApp().plater()->fix_through_netfabb(obj_idx, vol_idx);
    
    update_item_error_icon(obj_idx, vol_idx);
    update_info_items(obj_idx);
}

void ObjectList::simplify()
{
    GLGizmosManager& gizmos_mgr = wxGetApp().plater()->canvas3D()->get_gizmos_manager();
    gizmos_mgr.open_gizmo(GLGizmosManager::EType::Simplify);
}

void ObjectList::update_item_error_icon(const int obj_idx, const int vol_idx) const 
{
    const wxDataViewItem item = vol_idx <0 ? m_objects_model->GetItemById(obj_idx) :
                                m_objects_model->GetItemByVolumeId(obj_idx, vol_idx);
    if (!item)
        return;

    if (get_mesh_errors_count(obj_idx, vol_idx) == 0)
    {
        // if whole object has no errors more,
        if (get_mesh_errors_count(obj_idx) == 0)
            // unmark all items in the object
            m_objects_model->DeleteWarningIcon(vol_idx >= 0 ? m_objects_model->GetParent(item) : item, true);
        else
            // unmark fixed item only
            m_objects_model->DeleteWarningIcon(item);
    }
    else
        m_objects_model->AddWarningIcon(item);
}

void ObjectList::msw_rescale()
{
    set_min_height();

    const int em = wxGetApp().em_unit();

    GetColumn(colName    )->SetWidth(20 * em);
    GetColumn(colPrint   )->SetWidth( 3 * em);
    GetColumn(colExtruder)->SetWidth( 8 * em);
    GetColumn(colEditing )->SetWidth( 3 * em);

    // rescale/update existing items with bitmaps
    m_objects_model->Rescale();

    Layout();
}

void ObjectList::sys_color_changed()
{
    wxGetApp().UpdateDVCDarkUI(this, true);

    msw_rescale();
}

void ObjectList::ItemValueChanged(wxDataViewEvent &event)
{
    if (event.GetColumn() == colName)
        update_name_in_model(event.GetItem());
    else if (event.GetColumn() == colExtruder) {
        wxDataViewItem item = event.GetItem();
        if (m_objects_model->GetItemType(item) == itObject)
            m_objects_model->UpdateVolumesExtruderBitmap(item);
        update_extruder_in_config(item);
    }
}

#ifdef __WXMSW__
// Workaround for entering the column editing mode on Windows. Simulate keyboard enter when another column of the active line is selected.
// Here the last active column is forgotten, so when leaving the editing mode, the next mouse click will not enter the editing mode of the newly selected column.
void ObjectList::OnEditingStarted(wxDataViewEvent &event)
{
	m_last_selected_column = -1;
}
#endif //__WXMSW__

void ObjectList::OnEditingDone(wxDataViewEvent &event)
{
    if (event.GetColumn() != colName)
        return;

    const auto renderer = dynamic_cast<BitmapTextRenderer*>(GetColumn(colName)->GetRenderer());

    if (renderer->WasCanceled())
		wxTheApp->CallAfter([this]{
			show_error(this, _(L("The supplied name is not valid;")) + "\n" +
				             _(L("the following characters are not allowed:")) + " <>:/\\|?*\"");
		});

#ifdef __WXMSW__
	// Workaround for entering the column editing mode on Windows. Simulate keyboard enter when another column of the active line is selected.
	// Here the last active column is forgotten, so when leaving the editing mode, the next mouse click will not enter the editing mode of the newly selected column.
	m_last_selected_column = -1;
#endif //__WXMSW__

    Plater* plater = wxGetApp().plater();
    if (plater)
        plater->set_current_canvas_as_dirty();
}

void ObjectList::set_extruder_for_selected_items(const int extruder) const 
{
    wxDataViewItemArray sels;
    GetSelections(sels);

    if (sels.empty())
        return;

    take_snapshot(_L("Change Extruders"));

    for (const wxDataViewItem& item : sels)
    {
        ModelConfig& config = get_item_config(item);
        
        if (config.has("extruder")) {
            if (extruder == 0)
                config.erase("extruder");
            else
                config.set("extruder", extruder);
        }
        else if (extruder > 0)
            config.set_key_value("extruder", new ConfigOptionInt(extruder));

        const wxString extruder_str = extruder == 0 ? wxString (_(L("default"))) : 
                                      wxString::Format("%d", config.extruder());

        auto const type = m_objects_model->GetItemType(item);

        /* We can change extruder for Object/Volume only.
         * So, if Instance is selected, get its Object item and change it
         */
        m_objects_model->SetExtruder(extruder_str, type & itInstance ? m_objects_model->GetTopParent(item) : item);

        const int obj_idx = type & itObject ? m_objects_model->GetIdByItem(item) :
                            m_objects_model->GetIdByItem(m_objects_model->GetTopParent(item));

        wxGetApp().plater()->canvas3D()->ensure_on_bed(obj_idx, printer_technology() != ptSLA);
    }

    // update scene
    wxGetApp().plater()->update();
}

wxDataViewItemArray ObjectList::reorder_volumes_and_get_selection(int obj_idx, std::function<bool(const ModelVolume*)> add_to_selection/* = nullptr*/)
{
    wxDataViewItemArray items;

    ModelObject* object = (*m_objects)[obj_idx];
    if (object->volumes.size() <= 1)
        return items;

    object->sort_volumes(wxGetApp().app_config->get("order_volumes") == "1");

    wxDataViewItem object_item = m_objects_model->GetItemById(obj_idx);
    m_objects_model->DeleteVolumeChildren(object_item);

    for (const ModelVolume* volume : object->volumes) {
        wxDataViewItem vol_item = m_objects_model->AddVolumeChild(object_item, from_u8(volume->name),
            volume->type(),
            volume->get_mesh_errors_count() > 0,
            volume->config.has("extruder") ? volume->config.extruder() : 0,
            false);
        // add settings to the part, if it has those
        add_settings_item(vol_item, &volume->config.get());

        if (add_to_selection && add_to_selection(volume))
            items.Add(vol_item);
    }

    changed_object(obj_idx);
    return items;
}

void ObjectList::apply_volumes_order()
{
    if (wxGetApp().app_config->get("order_volumes") != "1" || !m_objects)
        return;

    for (size_t obj_idx = 0; obj_idx < m_objects->size(); obj_idx++)
        reorder_volumes_and_get_selection(obj_idx);
}

void ObjectList::update_after_undo_redo()
{
    m_prevent_canvas_selection_update = true;

    Plater::SuppressSnapshots suppress(wxGetApp().plater());

    // Unselect all objects before deleting them, so that no change of selection is emitted during deletion.

    /* To avoid execution of selection_changed() 
     * from wxEVT_DATAVIEW_SELECTION_CHANGED emitted from DeleteAll(), 
     * wrap this two functions into m_prevent_list_events *
     * */
    m_prevent_list_events = true;
    UnselectAll();
    m_objects_model->DeleteAll();
    m_prevent_list_events = false;

    size_t obj_idx = 0;
    std::vector<size_t> obj_idxs;
    obj_idxs.reserve(m_objects->size());
    while (obj_idx < m_objects->size()) {
        add_object_to_list(obj_idx, false);
        obj_idxs.push_back(obj_idx);
        ++obj_idx;
    }

    update_selections();

    m_prevent_canvas_selection_update = false;

    // update printable states on canvas
    wxGetApp().plater()->canvas3D()->update_instance_printable_state_for_objects(obj_idxs);
    // update scene
    wxGetApp().plater()->update();
}

void ObjectList::update_printable_state(int obj_idx, int instance_idx)
{
    ModelObject* object = (*m_objects)[obj_idx];

    const PrintIndicator printable = object->instances[instance_idx]->printable ? piPrintable : piUnprintable;
    if (object->instances.size() == 1)
        instance_idx = -1;

    m_objects_model->SetPrintableState(printable, obj_idx, instance_idx);
}

void ObjectList::toggle_printable_state()
{
    wxDataViewItemArray sels;
    GetSelections(sels);
    if (sels.IsEmpty())
        return;

    wxDataViewItem frst_item = sels[0];

    ItemType type = m_objects_model->GetItemType(frst_item);
    if (!(type & (itObject | itInstance)))
        return;


    int obj_idx = m_objects_model->GetObjectIdByItem(frst_item);
    int inst_idx = type == itObject ? 0 : m_objects_model->GetInstanceIdByItem(frst_item);
    bool printable = !object(obj_idx)->instances[inst_idx]->printable;

    const wxString snapshot_text =  sels.Count() > 1 ? 
                                    (printable ? _L("Set Printable group") : _L("Set Unprintable group")) :
                                    object(obj_idx)->instances.size() == 1 ? 
                                    format_wxstr("%1% %2%", (printable ? _L("Set Printable") : _L("Set Unprintable")), from_u8(object(obj_idx)->name)) :
                                    (printable ? _L("Set Printable Instance") : _L("Set Unprintable Instance"));
    take_snapshot(snapshot_text);

    std::vector<size_t> obj_idxs;
    for (auto item : sels)
    {
        type = m_objects_model->GetItemType(item);
        if (!(type & (itObject | itInstance)))
            continue;

        obj_idx = m_objects_model->GetObjectIdByItem(item);
        ModelObject* obj = object(obj_idx);

        obj_idxs.emplace_back(static_cast<size_t>(obj_idx));

        // set printable value for selected instance/instances in object
        if (type == itInstance) {
            inst_idx = m_objects_model->GetInstanceIdByItem(item);
            obj->instances[m_objects_model->GetInstanceIdByItem(item)]->printable = printable;
        }
        else
            for (auto inst : obj->instances)
                inst->printable = printable;

        // update printable state in ObjectList
        m_objects_model->SetObjectPrintableState(printable ? piPrintable : piUnprintable, item);
    }

    sort(obj_idxs.begin(), obj_idxs.end());
    obj_idxs.erase(unique(obj_idxs.begin(), obj_idxs.end()), obj_idxs.end());

    // update printable state on canvas
    wxGetApp().plater()->canvas3D()->update_instance_printable_state_for_objects(obj_idxs);

    // update scene
    wxGetApp().plater()->update();
}

ModelObject* ObjectList::object(const int obj_idx) const
{
    if (obj_idx < 0)
        return nullptr;

    return (*m_objects)[obj_idx];
}

bool ObjectList::has_paint_on_segmentation()
{
    return m_objects_model->HasInfoItem(InfoItemType::MmuSegmentation);
}

} //namespace GUI
} //namespace Slic3r <|MERGE_RESOLUTION|>--- conflicted
+++ resolved
@@ -1774,19 +1774,12 @@
         del_layers_from_object(obj_idx);
     else if (type & itLayer && obj_idx != -1)
         del_layer_from_object(obj_idx, m_objects_model->GetLayerRangeByItem(item));
-<<<<<<< HEAD
-    else if (type & itInfo && obj_idx != -1) {
-        Unselect(item);
-        Select(parent);
-    }
+    else if (type & itInfo && obj_idx != -1)
+        del_info_item(obj_idx, m_objects_model->GetInfoItemType(item));
 #if ENABLE_TEXTURED_VOLUMES
     else if (type & itTexture && obj_idx != -1)
         del_texture_from_object(obj_idx);
 #endif // ENABLE_TEXTURED_VOLUMES
-=======
-    else if (type & itInfo && obj_idx != -1)
-        del_info_item(obj_idx, m_objects_model->GetInfoItemType(item));
->>>>>>> a3f995ac
     else if (idx == -1)
         return;
     else if (!del_subobject_from_object(obj_idx, idx, type))
