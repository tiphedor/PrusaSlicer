#ifndef slic3r_GLCanvas3D_hpp_
#define slic3r_GLCanvas3D_hpp_

#include <stddef.h>
#include <memory>
#include <chrono>
#include <cstdint>

#include "GLToolbar.hpp"
#include "Event.hpp"
#include "Selection.hpp"
#include "Gizmos/GLGizmosManager.hpp"
#include "GUI_ObjectLayers.hpp"
#include "GLSelectionRectangle.hpp"
#include "MeshUtils.hpp"
#include "libslic3r/GCode/GCodeProcessor.hpp"
#include "GCodeViewer.hpp"
#include "Camera.hpp"

#include "libslic3r/Slicing.hpp"

#include <float.h>

#include <wx/timer.h>

class wxSizeEvent;
class wxIdleEvent;
class wxKeyEvent;
class wxMouseEvent;
class wxTimerEvent;
class wxPaintEvent;
class wxGLCanvas;
class wxGLContext;

// Support for Retina OpenGL on Mac OS.
// wxGTK3 seems to simulate OSX behavior in regard to HiDPI scaling support, enable it as well.
#define ENABLE_RETINA_GL (__APPLE__ || __WXGTK3__)

namespace Slic3r {

class BackgroundSlicingProcess;
#if ENABLE_TEXTURED_VOLUMES
struct TextureData;
#else
struct ThumbnailData;
#endif // ENABLE_TEXTURED_VOLUMES
struct ThumbnailsParams;
class ModelObject;
class ModelInstance;
class PrintObject;
class Print;
class SLAPrint;
namespace CustomGCode { struct Item; }

namespace GUI {

#if ENABLE_RETINA_GL
class RetinaHelper;
#endif

class Size
{
    int m_width;
    int m_height;
    float m_scale_factor;

public:
    Size();
    Size(int width, int height, float scale_factor = 1.0);

    int get_width() const;
    void set_width(int width);

    int get_height() const;
    void set_height(int height);

    int get_scale_factor() const;
    void set_scale_factor(int height);
};


class RenderTimerEvent : public wxEvent
{
public:
    RenderTimerEvent(wxEventType type, wxTimer& timer)
        : wxEvent(timer.GetId(), type),
        m_timer(&timer)
    {
        SetEventObject(timer.GetOwner());
    }
    int GetInterval() const { return m_timer->GetInterval(); }
    wxTimer& GetTimer() const { return *m_timer; }

    virtual wxEvent* Clone() const { return new RenderTimerEvent(*this); }
    virtual wxEventCategory GetEventCategory() const  { return wxEVT_CATEGORY_TIMER; }
private:
    wxTimer* m_timer;
};

class  ToolbarHighlighterTimerEvent : public wxEvent
{
public:
    ToolbarHighlighterTimerEvent(wxEventType type, wxTimer& timer)
        : wxEvent(timer.GetId(), type),
        m_timer(&timer)
    {
        SetEventObject(timer.GetOwner());
    }
    int GetInterval() const { return m_timer->GetInterval(); }
    wxTimer& GetTimer() const { return *m_timer; }

    virtual wxEvent* Clone() const { return new ToolbarHighlighterTimerEvent(*this); }
    virtual wxEventCategory GetEventCategory() const { return wxEVT_CATEGORY_TIMER; }
private:
    wxTimer* m_timer;
};


class  GizmoHighlighterTimerEvent : public wxEvent
{
public:
    GizmoHighlighterTimerEvent(wxEventType type, wxTimer& timer)
        : wxEvent(timer.GetId(), type),
        m_timer(&timer)
    {
        SetEventObject(timer.GetOwner());
    }
    int GetInterval() const { return m_timer->GetInterval(); }
    wxTimer& GetTimer() const { return *m_timer; }

    virtual wxEvent* Clone() const { return new GizmoHighlighterTimerEvent(*this); }
    virtual wxEventCategory GetEventCategory() const { return wxEVT_CATEGORY_TIMER; }
private:
    wxTimer* m_timer;
};


wxDECLARE_EVENT(EVT_GLCANVAS_OBJECT_SELECT, SimpleEvent);

using Vec2dEvent = Event<Vec2d>;
// _bool_ value is used as a indicator of selection in the 3DScene
using RBtnEvent = Event<std::pair<Vec2d, bool>>;
template <size_t N> using Vec2dsEvent = ArrayEvent<Vec2d, N>;

using Vec3dEvent = Event<Vec3d>;
template <size_t N> using Vec3dsEvent = ArrayEvent<Vec3d, N>;

using HeightProfileSmoothEvent = Event<HeightProfileSmoothingParams>;

wxDECLARE_EVENT(EVT_GLCANVAS_SCHEDULE_BACKGROUND_PROCESS, SimpleEvent);
wxDECLARE_EVENT(EVT_GLCANVAS_RIGHT_CLICK, RBtnEvent);
wxDECLARE_EVENT(EVT_GLCANVAS_REMOVE_OBJECT, SimpleEvent);
wxDECLARE_EVENT(EVT_GLCANVAS_ARRANGE, SimpleEvent);
wxDECLARE_EVENT(EVT_GLCANVAS_SELECT_ALL, SimpleEvent);
wxDECLARE_EVENT(EVT_GLCANVAS_QUESTION_MARK, SimpleEvent);
wxDECLARE_EVENT(EVT_GLCANVAS_INCREASE_INSTANCES, Event<int>); // data: +1 => increase, -1 => decrease
wxDECLARE_EVENT(EVT_GLCANVAS_INSTANCE_MOVED, SimpleEvent);
wxDECLARE_EVENT(EVT_GLCANVAS_FORCE_UPDATE, SimpleEvent);
wxDECLARE_EVENT(EVT_GLCANVAS_WIPETOWER_MOVED, Vec3dEvent);
wxDECLARE_EVENT(EVT_GLCANVAS_INSTANCE_ROTATED, SimpleEvent);
wxDECLARE_EVENT(EVT_GLCANVAS_INSTANCE_SCALED, SimpleEvent);
wxDECLARE_EVENT(EVT_GLCANVAS_WIPETOWER_ROTATED, Vec3dEvent);
wxDECLARE_EVENT(EVT_GLCANVAS_ENABLE_ACTION_BUTTONS, Event<bool>);
wxDECLARE_EVENT(EVT_GLCANVAS_UPDATE_GEOMETRY, Vec3dsEvent<2>);
wxDECLARE_EVENT(EVT_GLCANVAS_MOUSE_DRAGGING_STARTED, SimpleEvent);
wxDECLARE_EVENT(EVT_GLCANVAS_MOUSE_DRAGGING_FINISHED, SimpleEvent);
wxDECLARE_EVENT(EVT_GLCANVAS_UPDATE_BED_SHAPE, SimpleEvent);
wxDECLARE_EVENT(EVT_GLCANVAS_TAB, SimpleEvent);
wxDECLARE_EVENT(EVT_GLCANVAS_RESETGIZMOS, SimpleEvent);
wxDECLARE_EVENT(EVT_GLCANVAS_MOVE_SLIDERS, wxKeyEvent);
wxDECLARE_EVENT(EVT_GLCANVAS_EDIT_COLOR_CHANGE, wxKeyEvent);
wxDECLARE_EVENT(EVT_GLCANVAS_JUMP_TO, wxKeyEvent);
wxDECLARE_EVENT(EVT_GLCANVAS_UNDO, SimpleEvent);
wxDECLARE_EVENT(EVT_GLCANVAS_REDO, SimpleEvent);
wxDECLARE_EVENT(EVT_GLCANVAS_COLLAPSE_SIDEBAR, SimpleEvent);
wxDECLARE_EVENT(EVT_GLCANVAS_RESET_LAYER_HEIGHT_PROFILE, SimpleEvent);
wxDECLARE_EVENT(EVT_GLCANVAS_ADAPTIVE_LAYER_HEIGHT_PROFILE, Event<float>);
wxDECLARE_EVENT(EVT_GLCANVAS_SMOOTH_LAYER_HEIGHT_PROFILE, HeightProfileSmoothEvent);
wxDECLARE_EVENT(EVT_GLCANVAS_RELOAD_FROM_DISK, SimpleEvent);
wxDECLARE_EVENT(EVT_GLCANVAS_RENDER_TIMER, wxTimerEvent/*RenderTimerEvent*/);
wxDECLARE_EVENT(EVT_GLCANVAS_TOOLBAR_HIGHLIGHTER_TIMER, wxTimerEvent);
wxDECLARE_EVENT(EVT_GLCANVAS_GIZMO_HIGHLIGHTER_TIMER, wxTimerEvent);

class GLCanvas3D
{
    static const double DefaultCameraZoomToBoxMarginFactor;

    class LayersEditing
    {
    public:
        enum EState : unsigned char
        {
            Unknown,
            Editing,
            Completed,
            Num_States
        };

        static const float THICKNESS_BAR_WIDTH;
    private:

        bool                        m_enabled{ false };
        unsigned int                m_z_texture_id{ 0 };
        // Not owned by LayersEditing.
        const DynamicPrintConfig   *m_config{ nullptr };
        // ModelObject for the currently selected object (Model::objects[last_object_id]).
        const ModelObject          *m_model_object{ nullptr };
        // Maximum z of the currently selected object (Model::objects[last_object_id]).
        float                       m_object_max_z{ 0.0f };
        // Owned by LayersEditing.
        SlicingParameters           *m_slicing_parameters{ nullptr };
        std::vector<double>         m_layer_height_profile;
        bool                        m_layer_height_profile_modified{ false };

        mutable float               m_adaptive_quality{ 0.5f };
        mutable HeightProfileSmoothingParams m_smooth_params;
        
        static float                s_overlay_window_width;

        struct LayersTexture
        {
            // Texture data
            std::vector<char>   data;
            // Width of the texture, top level.
            size_t              width{ 0 };
            // Height of the texture, top level.
            size_t              height{ 0 };
            // For how many levels of detail is the data allocated?
            size_t              levels{ 0 };
            // Number of texture cells allocated for the height texture.
            size_t              cells{ 0 };
            // Does it need to be refreshed?
            bool                valid{ false };
        };
        LayersTexture   m_layers_texture;

    public:
        EState state{ Unknown };
        float band_width{ 2.0f };
        float strength{ 0.005f };
        int last_object_id{ -1 };
        float last_z{ 0.0f };
        LayerHeightEditActionType last_action{ LAYER_HEIGHT_EDIT_ACTION_INCREASE };

        LayersEditing() = default;
        ~LayersEditing();

        void init();

        void set_config(const DynamicPrintConfig* config);
        void select_object(const Model &model, int object_id);

        bool is_allowed() const;

        bool is_enabled() const;
        void set_enabled(bool enabled);

        void render_overlay(const GLCanvas3D& canvas) const;
        void render_volumes(const GLCanvas3D& canvas, const GLVolumeCollection& volumes);

		void adjust_layer_height_profile();
		void accept_changes(GLCanvas3D& canvas);
        void reset_layer_height_profile(GLCanvas3D& canvas);
        void adaptive_layer_height_profile(GLCanvas3D& canvas, float quality_factor);
        void smooth_layer_height_profile(GLCanvas3D& canvas, const HeightProfileSmoothingParams& smoothing_params);

        static float get_cursor_z_relative(const GLCanvas3D& canvas);
        static bool bar_rect_contains(const GLCanvas3D& canvas, float x, float y);
        static Rect get_bar_rect_screen(const GLCanvas3D& canvas);
        static Rect get_bar_rect_viewport(const GLCanvas3D& canvas);
        static float get_overlay_window_width() { return LayersEditing::s_overlay_window_width; }

        float object_max_z() const { return m_object_max_z; }

        std::string get_tooltip(const GLCanvas3D& canvas) const;

    private:
        bool is_initialized() const;
        void generate_layer_height_texture();
        void render_active_object_annotations(const GLCanvas3D& canvas, const Rect& bar_rect) const;
        void render_profile(const Rect& bar_rect) const;
        void update_slicing_parameters();

        static float thickness_bar_width(const GLCanvas3D &canvas);
        
    };

    struct Mouse
    {
        struct Drag
        {
            static const Point Invalid_2D_Point;
            static const Vec3d Invalid_3D_Point;
            static const int MoveThresholdPx;

            Point start_position_2D;
            Vec3d start_position_3D;
            int move_volume_idx;
            bool move_requires_threshold;
            Point move_start_threshold_position_2D;

        public:
            Drag();
        };

        bool dragging;
        Vec2d position;
        Vec3d scene_position;
        Drag drag;
        bool ignore_left_up;

        Mouse();

        void set_start_position_2D_as_invalid() { drag.start_position_2D = Drag::Invalid_2D_Point; }
        void set_start_position_3D_as_invalid() { drag.start_position_3D = Drag::Invalid_3D_Point; }
        void set_move_start_threshold_position_2D_as_invalid() { drag.move_start_threshold_position_2D = Drag::Invalid_2D_Point; }

        bool is_start_position_2D_defined() const { return (drag.start_position_2D != Drag::Invalid_2D_Point); }
        bool is_start_position_3D_defined() const { return (drag.start_position_3D != Drag::Invalid_3D_Point); }
        bool is_move_start_threshold_position_2D_defined() const { return (drag.move_start_threshold_position_2D != Drag::Invalid_2D_Point); }
        bool is_move_threshold_met(const Point& mouse_pos) const {
            return (std::abs(mouse_pos(0) - drag.move_start_threshold_position_2D(0)) > Drag::MoveThresholdPx)
                || (std::abs(mouse_pos(1) - drag.move_start_threshold_position_2D(1)) > Drag::MoveThresholdPx);
        }
    };

    struct SlaCap
    {
        struct Triangles
        {
            Pointf3s object;
            Pointf3s supports;
        };
        typedef std::map<unsigned int, Triangles> ObjectIdToTrianglesMap;
        double z;
        ObjectIdToTrianglesMap triangles;

        SlaCap() { reset(); }
        void reset() { z = DBL_MAX; triangles.clear(); }
        bool matches(double z) const { return this->z == z; }
    };

    enum class EWarning {
        ObjectOutside,
        ToolpathOutside,
        SlaSupportsOutside,
        SomethingNotShown,
        ObjectClashed
    };

    class RenderStats
    {
    private:
        std::chrono::time_point<std::chrono::high_resolution_clock> m_measuring_start;
        int m_fps_out = -1;
        int m_fps_running = 0;
    public:
        void increment_fps_counter() { ++m_fps_running; }
        int get_fps() { return m_fps_out; }
        int get_fps_and_reset_if_needed() {
            auto cur_time = std::chrono::high_resolution_clock::now();
            int elapsed_ms = std::chrono::duration_cast<std::chrono::milliseconds>(cur_time-m_measuring_start).count();
            if (elapsed_ms > 1000  || m_fps_out == -1) {
                m_measuring_start = cur_time;
                m_fps_out = int (1000. * m_fps_running / elapsed_ms);
                m_fps_running = 0;
            }
            return m_fps_out;
        }

    };

    class Labels
    {
        bool m_enabled{ false };
        bool m_shown{ false };
        GLCanvas3D& m_canvas;

    public:
        explicit Labels(GLCanvas3D& canvas) : m_canvas(canvas) {}
        void enable(bool enable) { m_enabled = enable; }
        void show(bool show) { m_shown = m_enabled ? show : false; }
        bool is_shown() const { return m_shown; }
        void render(const std::vector<const ModelInstance*>& sorted_instances) const;
    };

    class Tooltip
    {
        std::string m_text;
        std::chrono::steady_clock::time_point m_start_time;
        // Indicator that the mouse is inside an ImGUI dialog, therefore the tooltip should be suppressed.
        bool m_in_imgui = false;

    public:
        bool is_empty() const { return m_text.empty(); }
        void set_text(const std::string& text);
        void render(const Vec2d& mouse_position, GLCanvas3D& canvas) const;
        // Indicates that the mouse is inside an ImGUI dialog, therefore the tooltip should be suppressed.
        void set_in_imgui(bool b) { m_in_imgui = b; }
        bool is_in_imgui() const { return m_in_imgui; }
    };

    class Slope
    {
        bool m_enabled{ false };
        GLVolumeCollection& m_volumes;
    public:
        Slope(GLVolumeCollection& volumes) : m_volumes(volumes) {}

        void enable(bool enable) { m_enabled = enable; }
        bool is_enabled() const { return m_enabled; }
        void use(bool use) { m_volumes.set_slope_active(m_enabled ? use : false); }
        bool is_used() const { return m_volumes.is_slope_active(); }
        void set_normal_angle(float angle_in_deg) const {
            m_volumes.set_slope_normal_z(-::cos(Geometry::deg2rad(90.0f - angle_in_deg)));
        }
    };

    class RenderTimer : public wxTimer {
    private:
        virtual void Notify() override;
    };

    class ToolbarHighlighterTimer : public wxTimer {
    private:
        virtual void Notify() override;
    };

    class GizmoHighlighterTimer : public wxTimer {
    private:
        virtual void Notify() override;
    };

public:
    enum ECursorType : unsigned char
    {
        Standard,
        Cross
    };

    struct ArrangeSettings
    {
        float distance           = 6.;
//        float distance_seq_print = 6.;    // Used when sequential print is ON
//        float distance_sla       = 6.;
        float accuracy           = 0.65f; // Unused currently
        bool  enable_rotation    = false;
    };

private:
    wxGLCanvas* m_canvas;
    wxGLContext* m_context;
#if ENABLE_RETINA_GL
    std::unique_ptr<RetinaHelper> m_retina_helper;
#endif
    bool m_in_render;
    wxTimer m_timer;
    LayersEditing m_layers_editing;
    Mouse m_mouse;
    GLGizmosManager m_gizmos;
    GLToolbar m_main_toolbar;
    GLToolbar m_undoredo_toolbar;
    ClippingPlane m_clipping_planes[2];
    ClippingPlane m_camera_clipping_plane;
    bool m_use_clipping_planes;
    SlaCap m_sla_caps[2];
    std::string m_sidebar_field;
    // when true renders an extra frame by not resetting m_dirty to false
    // see request_extra_frame()
    bool m_extra_frame_requested; 
    int  m_extra_frame_requested_delayed { std::numeric_limits<int>::max() };
    bool m_event_handlers_bound{ false };

    GLVolumeCollection m_volumes;
    GCodeViewer m_gcode_viewer;

    RenderTimer m_render_timer;
    int64_t     m_render_timer_start;

    Selection m_selection;
    const DynamicPrintConfig* m_config;
    Model* m_model;
    BackgroundSlicingProcess *m_process;

    std::array<unsigned int, 2> m_old_size{ 0, 0 };

    // Screen is only refreshed from the OnIdle handler if it is dirty.
    bool m_dirty;
    bool m_initialized;
    bool m_apply_zoom_to_volumes_filter;
    bool m_picking_enabled;
    bool m_moving_enabled;
    bool m_dynamic_background_enabled;
    bool m_multisample_allowed;
    bool m_moving;
    bool m_tab_down;
    ECursorType m_cursor_type;
    GLSelectionRectangle m_rectangle_selection;
    std::vector<int> m_hover_volume_idxs;

    // Following variable is obsolete and it should be safe to remove it.
    // I just don't want to do it now before a release (Lukas Matena 24.3.2019)
    bool m_render_sla_auxiliaries;

    std::string m_color_by;

    bool m_reload_delayed;

#if ENABLE_RENDER_PICKING_PASS
    bool m_show_picking_texture;
#endif // ENABLE_RENDER_PICKING_PASS

    RenderStats m_render_stats;

    int m_imgui_undo_redo_hovered_pos{ -1 };
    int m_mouse_wheel{ 0 };
    int m_selected_extruder;

    Labels m_labels;
    Tooltip m_tooltip;
    bool m_tooltip_enabled{ true };
    Slope m_slope;

    ArrangeSettings m_arrange_settings_fff, m_arrange_settings_sla,
        m_arrange_settings_fff_seq_print;

    PrinterTechnology current_printer_technology() const;

    template<class Self>
    static auto & get_arrange_settings(Self *self) {
        PrinterTechnology ptech = self->current_printer_technology();

        auto *ptr = &self->m_arrange_settings_fff;

        if (ptech == ptSLA) {
            ptr = &self->m_arrange_settings_sla;
        } else if (ptech == ptFFF) {
            auto co_opt = self->m_config->template option<ConfigOptionBool>("complete_objects");
            if (co_opt && co_opt->value)
                ptr = &self->m_arrange_settings_fff_seq_print;
            else
                ptr = &self->m_arrange_settings_fff;
        }

        return *ptr;
    }

    ArrangeSettings &get_arrange_settings() { return get_arrange_settings(this); }

    void load_arrange_settings();

    class SequentialPrintClearance
    {
        GLModel m_fill;
        GLModel m_perimeter;
        bool m_render_fill{ true };
        bool m_visible{ false };

        std::vector<Pointf3s> m_hull_2d_cache;

    public:
        void set_polygons(const Polygons& polygons);
        void set_render_fill(bool render_fill) { m_render_fill = render_fill; }
        void set_visible(bool visible) { m_visible = visible; }
        void render();

        friend class GLCanvas3D;
    };

    SequentialPrintClearance m_sequential_print_clearance;
    bool m_sequential_print_clearance_first_displacement{ true };

    struct ToolbarHighlighter
    {
        void set_timer_owner(wxEvtHandler* owner, int timerid = wxID_ANY);
        void init(GLToolbarItem* toolbar_item, GLCanvas3D* canvas);
        void blink();
        void invalidate();
        bool                    m_render_arrow{ false };
        GLToolbarItem*          m_toolbar_item{ nullptr };
    private:
        GLCanvas3D*             m_canvas{ nullptr };
        int				        m_blink_counter{ 0 };
        ToolbarHighlighterTimer m_timer;       
    }
    m_toolbar_highlighter;

    struct GizmoHighlighter
    {
        void set_timer_owner(wxEvtHandler* owner, int timerid = wxID_ANY);
        void init(GLGizmosManager* manager, GLGizmosManager::EType gizmo, GLCanvas3D* canvas);
        void blink();
        void invalidate();
        bool                    m_render_arrow{ false };
        GLGizmosManager::EType  m_gizmo_type;
    private:
        GLGizmosManager*        m_gizmo_manager{ nullptr };
        GLCanvas3D*             m_canvas{ nullptr };
        int				        m_blink_counter{ 0 };
        GizmoHighlighterTimer   m_timer;

    }
    m_gizmo_highlighter;

public:
    explicit GLCanvas3D(wxGLCanvas* canvas);
    ~GLCanvas3D();

    bool is_initialized() const { return m_initialized; }

    void set_context(wxGLContext* context) { m_context = context; }

    wxGLCanvas* get_wxglcanvas() { return m_canvas; }
	const wxGLCanvas* get_wxglcanvas() const { return m_canvas; }

    bool init();
    void post_event(wxEvent &&event);

    void set_as_dirty();

    unsigned int get_volumes_count() const;
    const GLVolumeCollection& get_volumes() const { return m_volumes; }
    void reset_volumes();
    int check_volumes_outside_state() const;

    void reset_gcode_toolpaths() { m_gcode_viewer.reset(); }
    const GCodeViewer::SequentialView& get_gcode_sequential_view() const { return m_gcode_viewer.get_sequential_view(); }
    void update_gcode_sequential_view_current(unsigned int first, unsigned int last) { m_gcode_viewer.update_sequential_view_current(first, last); }

    void start_mapping_gcode_window();
    void stop_mapping_gcode_window();

    void toggle_sla_auxiliaries_visibility(bool visible, const ModelObject* mo = nullptr, int instance_idx = -1);
    void toggle_model_objects_visibility(bool visible, const ModelObject* mo = nullptr, int instance_idx = -1);
    void update_instance_printable_state_for_object(size_t obj_idx);
    void update_instance_printable_state_for_objects(const std::vector<size_t>& object_idxs);

    void set_config(const DynamicPrintConfig* config);
    void set_process(BackgroundSlicingProcess* process);
    void set_model(Model* model);
    const Model* get_model() const { return m_model; }

    const Selection& get_selection() const { return m_selection; }
    Selection& get_selection() { return m_selection; }

    const GLGizmosManager& get_gizmos_manager() const { return m_gizmos; }
    GLGizmosManager& get_gizmos_manager() { return m_gizmos; }

    void bed_shape_changed();

    void set_clipping_plane(unsigned int id, const ClippingPlane& plane) {
        if (id < 2) {
            m_clipping_planes[id] = plane;
            m_sla_caps[id].reset();
        }
    }
    void reset_clipping_planes_cache() { m_sla_caps[0].triangles.clear(); m_sla_caps[1].triangles.clear(); }
    void set_use_clipping_planes(bool use) { m_use_clipping_planes = use; }

    void set_color_by(const std::string& value);

    void refresh_camera_scene_box();

    BoundingBoxf3 volumes_bounding_box() const;
    BoundingBoxf3 scene_bounding_box() const;

    bool is_layers_editing_enabled() const;
    bool is_layers_editing_allowed() const;
    bool is_search_pressed() const;

    void reset_layer_height_profile();
    void adaptive_layer_height_profile(float quality_factor);
    void smooth_layer_height_profile(const HeightProfileSmoothingParams& smoothing_params);

    bool is_reload_delayed() const;

    void enable_layers_editing(bool enable);
    void enable_legend_texture(bool enable);
    void enable_picking(bool enable);
    void enable_moving(bool enable);
    void enable_gizmos(bool enable);
    void enable_selection(bool enable);
    void enable_main_toolbar(bool enable);
    void enable_undoredo_toolbar(bool enable);
    void enable_dynamic_background(bool enable);
    void enable_labels(bool enable) { m_labels.enable(enable); }
    void enable_slope(bool enable) { m_slope.enable(enable); }
    void allow_multisample(bool allow);

    void zoom_to_bed();
    void zoom_to_volumes();
    void zoom_to_selection();
    void zoom_to_gcode();
    void select_view(const std::string& direction);

    void update_volumes_colors_by_extruder();

    bool is_dragging() const { return m_gizmos.is_dragging() || m_moving; }

    void render();
    // printable_only == false -> render also non printable volumes as grayed
    // parts_only == false -> render also sla support and pad
#if ENABLE_TEXTURED_VOLUMES
    void render_thumbnail(TextureData& thumbnail_data, unsigned int w, unsigned int h, const ThumbnailsParams& thumbnail_params, Camera::EType camera_type);
    void render_thumbnail(TextureData& thumbnail_data, unsigned int w, unsigned int h, const ThumbnailsParams& thumbnail_params, const GLVolumeCollection& volumes, Camera::EType camera_type);
#else
    void render_thumbnail(ThumbnailData& thumbnail_data, unsigned int w, unsigned int h, const ThumbnailsParams& thumbnail_params, Camera::EType camera_type);
    void render_thumbnail(ThumbnailData& thumbnail_data, unsigned int w, unsigned int h, const ThumbnailsParams& thumbnail_params, const GLVolumeCollection& volumes, Camera::EType camera_type);
#endif // ENABLE_TEXTURED_VOLUMES

    void select_all();
    void deselect_all();
    void delete_selected();
    void ensure_on_bed(unsigned int object_idx, bool allow_negative_z);

    bool is_gcode_legend_enabled() const { return m_gcode_viewer.is_legend_enabled(); }
    GCodeViewer::EViewType get_gcode_view_type() const { return m_gcode_viewer.get_view_type(); }
    const std::vector<double>& get_gcode_layers_zs() const;
    std::vector<double> get_volumes_print_zs(bool active_only) const;
    unsigned int get_gcode_options_visibility_flags() const { return m_gcode_viewer.get_options_visibility_flags(); }
    void set_gcode_options_visibility_from_flags(unsigned int flags);
    unsigned int get_toolpath_role_visibility_flags() const { return m_gcode_viewer.get_toolpath_role_visibility_flags(); }
    void set_toolpath_role_visibility_flags(unsigned int flags);
    void set_toolpath_view_type(GCodeViewer::EViewType type);
    void set_volumes_z_range(const std::array<double, 2>& range);
    void set_toolpaths_z_range(const std::array<unsigned int, 2>& range);
#if ENABLE_FIX_IMPORTING_COLOR_PRINT_VIEW_INTO_GCODEVIEWER
    std::vector<CustomGCode::Item>& get_custom_gcode_per_print_z() { return m_gcode_viewer.get_custom_gcode_per_print_z(); }
    size_t get_gcode_extruders_count() { return m_gcode_viewer.get_extruders_count(); }
#endif // ENABLE_FIX_IMPORTING_COLOR_PRINT_VIEW_INTO_GCODEVIEWER

    std::vector<int> load_object(const ModelObject& model_object, int obj_idx, std::vector<int> instance_idxs);
    std::vector<int> load_object(const Model& model, int obj_idx);

    void mirror_selection(Axis axis);

    void reload_scene(bool refresh_immediately, bool force_full_scene_refresh = false);

    void load_gcode_preview(const GCodeProcessor::Result& gcode_result);
    void refresh_gcode_preview(const GCodeProcessor::Result& gcode_result, const std::vector<std::string>& str_tool_colors);
    void refresh_gcode_preview_render_paths();
    void set_gcode_view_preview_type(GCodeViewer::EViewType type) { return m_gcode_viewer.set_view_type(type); }
    GCodeViewer::EViewType get_gcode_view_preview_type() const { return m_gcode_viewer.get_view_type(); }
    void load_sla_preview();
    void load_preview(const std::vector<std::string>& str_tool_colors, const std::vector<CustomGCode::Item>& color_print_values);
    void bind_event_handlers();
    void unbind_event_handlers();

    void on_size(wxSizeEvent& evt);
    void on_idle(wxIdleEvent& evt);
    void on_char(wxKeyEvent& evt);
    void on_key(wxKeyEvent& evt);
    void on_mouse_wheel(wxMouseEvent& evt);
    void on_timer(wxTimerEvent& evt);
    void on_render_timer(wxTimerEvent& evt);
    void on_mouse(wxMouseEvent& evt);
    void on_paint(wxPaintEvent& evt);
    void on_set_focus(wxFocusEvent& evt);

    Size get_canvas_size() const;
    Vec2d get_local_mouse_position() const;

    void set_tooltip(const std::string& tooltip);

    // the following methods add a snapshot to the undo/redo stack, unless the given string is empty
    void do_move(const std::string& snapshot_type);
    void do_rotate(const std::string& snapshot_type);
    void do_scale(const std::string& snapshot_type);
    void do_flatten(const Vec3d& normal, const std::string& snapshot_type);
    void do_mirror(const std::string& snapshot_type);

    void update_gizmos_on_off_state();
    void reset_all_gizmos() { m_gizmos.reset_all_states(); }

    void handle_sidebar_focus_event(const std::string& opt_key, bool focus_on);
    void handle_layers_data_focus_event(const t_layer_height_range range, const EditorType type);

    void update_ui_from_settings();

    int get_move_volume_id() const { return m_mouse.drag.move_volume_idx; }
    int get_first_hover_volume_idx() const { return m_hover_volume_idxs.empty() ? -1 : m_hover_volume_idxs.front(); }
    void set_selected_extruder(int extruder) { m_selected_extruder = extruder;}
    
    class WipeTowerInfo {
    protected:
        Vec2d m_pos = {std::nan(""), std::nan("")};
        double m_rotation = 0.;
        BoundingBoxf m_bb;
        friend class GLCanvas3D;

    public:        
        inline operator bool() const {
            return !std::isnan(m_pos.x()) && !std::isnan(m_pos.y());
        }
        
        inline const Vec2d& pos() const { return m_pos; }
        inline double rotation() const { return m_rotation; }
        inline const Vec2d bb_size() const { return m_bb.size(); }
        
        void apply_wipe_tower() const;
    };
    
    WipeTowerInfo get_wipe_tower_info() const;

    // Returns the view ray line, in world coordinate, at the given mouse position.
    Linef3 mouse_ray(const Point& mouse_pos);

    void set_mouse_as_dragging() { m_mouse.dragging = true; }
    bool is_mouse_dragging() const { return m_mouse.dragging; }

    double get_size_proportional_to_max_bed_size(double factor) const;

    void set_cursor(ECursorType type);
    void msw_rescale();

    void request_extra_frame() { m_extra_frame_requested = true; }
    
    void schedule_extra_frame(int miliseconds);

    int get_main_toolbar_item_id(const std::string& name) const { return m_main_toolbar.get_item_id(name); }
    void force_main_toolbar_left_action(int item_id) { m_main_toolbar.force_left_action(item_id, *this); }
    void force_main_toolbar_right_action(int item_id) { m_main_toolbar.force_right_action(item_id, *this); }
    void update_tooltip_for_settings_item_in_main_toolbar();

    bool has_toolpaths_to_export() const;
    void export_toolpaths_to_obj(const char* filename) const;

    void mouse_up_cleanup();

    bool are_labels_shown() const { return m_labels.is_shown(); }
    void show_labels(bool show) { m_labels.show(show); }

    bool is_using_slope() const { return m_slope.is_used(); }
    void use_slope(bool use) { m_slope.use(use); }
    void set_slope_normal_angle(float angle_in_deg) { m_slope.set_normal_angle(angle_in_deg); }

    void highlight_toolbar_item(const std::string& item_name);
    void highlight_gizmo(const std::string& gizmo_name);

    ArrangeSettings get_arrange_settings() const {
        const ArrangeSettings &settings = get_arrange_settings(this);
        ArrangeSettings ret = settings;
        if (&settings == &m_arrange_settings_fff_seq_print) {
            ret.distance = std::max(ret.distance,
                                    float(min_object_distance(*m_config)));
        }

        return ret;
    }

    // Timestamp for FPS calculation and notification fade-outs.
    static int64_t timestamp_now() {
#ifdef _WIN32
        // Cheaper on Windows, calls GetSystemTimeAsFileTime()
        return wxGetUTCTimeMillis().GetValue();
#else
        // calls clock()
        return wxGetLocalTimeMillis().GetValue();
#endif
    }

    void reset_sequential_print_clearance() {
        m_sequential_print_clearance.set_visible(false);
        m_sequential_print_clearance.set_render_fill(false);
        m_sequential_print_clearance.set_polygons(Polygons());
    }

    void set_sequential_print_clearance_visible(bool visible) {
        m_sequential_print_clearance.set_visible(visible);
    }

    void set_sequential_print_clearance_render_fill(bool render_fill) {
        m_sequential_print_clearance.set_render_fill(render_fill);
    }

    void set_sequential_print_clearance_polygons(const Polygons& polygons) {
        m_sequential_print_clearance.set_polygons(polygons);
    }

    void update_sequential_clearance();

    const Print* fff_print() const;
    const SLAPrint* sla_print() const;

    void reset_old_size() { m_old_size = { 0, 0 }; }

<<<<<<< HEAD
#if ENABLE_TEXTURED_VOLUMES
    void update_object_textures_from_model() { if (m_model != nullptr) m_volumes.update_textures_from_model(*m_model); }
    unsigned int get_object_texture_id(const std::string& name) const { return m_volumes.get_texture_id(name); }
    void update_volumes_texture_from_objects();
#endif // ENABLE_TEXTURED_VOLUMES
=======
    bool is_object_sinking(int object_idx) const;
>>>>>>> 5aff44de

private:
    bool _is_shown_on_screen() const;

    bool _init_toolbars();
    bool _init_main_toolbar();
    bool _init_undoredo_toolbar();
    bool _init_view_toolbar();
    bool _init_collapse_toolbar();

    bool _set_current();
    void _resize(unsigned int w, unsigned int h);

    BoundingBoxf3 _max_bounding_box(bool include_gizmos, bool include_bed_model) const;

    void _zoom_to_box(const BoundingBoxf3& box, double margin_factor = DefaultCameraZoomToBoxMarginFactor);
    void _update_camera_zoom(double zoom);

    void _refresh_if_shown_on_screen();

    void _picking_pass();
    void _rectangular_selection_picking_pass();
    void _render_background() const;
    void _render_bed(bool bottom, bool show_axes);
    void _render_bed_for_picking(bool bottom);
#if ENABLE_DELAYED_TRANSPARENT_VOLUMES_RENDERING
    void _render_objects(GLVolumeCollection::ERenderType type);
#else
    void _render_objects();
#endif // ENABLE_DELAYED_TRANSPARENT_VOLUMES_RENDERING
    void _render_gcode() const;
    void _render_selection() const;
    void _render_sequential_clearance();
#if ENABLE_RENDER_SELECTION_CENTER
    void _render_selection_center() const;
#endif // ENABLE_RENDER_SELECTION_CENTER
    void _check_and_update_toolbar_icon_scale();
    void _render_overlays();
    void _render_volumes_for_picking() const;
    void _render_current_gizmo() const;
    void _render_gizmos_overlay();
    void _render_main_toolbar();
    void _render_undoredo_toolbar();
    void _render_collapse_toolbar() const;
    void _render_view_toolbar() const;
#if ENABLE_SHOW_CAMERA_TARGET
    void _render_camera_target() const;
#endif // ENABLE_SHOW_CAMERA_TARGET
    void _render_sla_slices();
    void _render_selection_sidebar_hints() const;
    bool _render_undo_redo_stack(const bool is_undo, float pos_x);
    bool _render_search_list(float pos_x);
    bool _render_arrange_menu(float pos_x);
#if ENABLE_TEXTURED_VOLUMES
    void _render_thumbnail_internal(TextureData& thumbnail_data, const ThumbnailsParams& thumbnail_params, const GLVolumeCollection& volumes, Camera::EType camera_type);
    // render thumbnail using an off-screen framebuffer
    void _render_thumbnail_framebuffer(TextureData& thumbnail_data, unsigned int w, unsigned int h, const ThumbnailsParams& thumbnail_params, const GLVolumeCollection& volumes, Camera::EType camera_type);
    // render thumbnail using an off-screen framebuffer when GLEW_EXT_framebuffer_object is supported
    void _render_thumbnail_framebuffer_ext(TextureData& thumbnail_data, unsigned int w, unsigned int h, const ThumbnailsParams& thumbnail_params, const GLVolumeCollection& volumes, Camera::EType camera_type);
    // render thumbnail using the default framebuffer
    void _render_thumbnail_legacy(TextureData& thumbnail_data, unsigned int w, unsigned int h, const ThumbnailsParams& thumbnail_params, const GLVolumeCollection& volumes, Camera::EType camera_type);
#else
    void _render_thumbnail_internal(ThumbnailData& thumbnail_data, const ThumbnailsParams& thumbnail_params, const GLVolumeCollection& volumes, Camera::EType camera_type);
    // render thumbnail using an off-screen framebuffer
    void _render_thumbnail_framebuffer(ThumbnailData& thumbnail_data, unsigned int w, unsigned int h, const ThumbnailsParams& thumbnail_params, const GLVolumeCollection& volumes, Camera::EType camera_type);
    // render thumbnail using an off-screen framebuffer when GLEW_EXT_framebuffer_object is supported
    void _render_thumbnail_framebuffer_ext(ThumbnailData& thumbnail_data, unsigned int w, unsigned int h, const ThumbnailsParams& thumbnail_params, const GLVolumeCollection& volumes, Camera::EType camera_type);
    // render thumbnail using the default framebuffer
    void _render_thumbnail_legacy(ThumbnailData& thumbnail_data, unsigned int w, unsigned int h, const ThumbnailsParams& thumbnail_params, const GLVolumeCollection& volumes, Camera::EType camera_type);
#endif // ENABLE_TEXTURED_VOLUMES

    void _update_volumes_hover_state();

    void _perform_layer_editing_action(wxMouseEvent* evt = nullptr);

    // Convert the screen space coordinate to an object space coordinate.
    // If the Z screen space coordinate is not provided, a depth buffer value is substituted.
    Vec3d _mouse_to_3d(const Point& mouse_pos, float* z = nullptr);

    // Convert the screen space coordinate to world coordinate on the bed.
    Vec3d _mouse_to_bed_3d(const Point& mouse_pos);

    void _start_timer();
    void _stop_timer();

    // Create 3D thick extrusion lines for a skirt and brim.
    // Adds a new Slic3r::GUI::3DScene::Volume to volumes.
    void _load_print_toolpaths();
    // Create 3D thick extrusion lines for object forming extrusions.
    // Adds a new Slic3r::GUI::3DScene::Volume to $self->volumes,
    // one for perimeters, one for infill and one for supports.
    void _load_print_object_toolpaths(const PrintObject& print_object, const std::vector<std::string>& str_tool_colors,
                                      const std::vector<CustomGCode::Item>& color_print_values);
    // Create 3D thick extrusion lines for wipe tower extrusions
    void _load_wipe_tower_toolpaths(const std::vector<std::string>& str_tool_colors);

    // Load SLA objects and support structures for objects, for which the slaposSliceSupports step has been finished.
	void _load_sla_shells();
    void _update_toolpath_volumes_outside_state();
    void _update_sla_shells_outside_state();
    void _set_warning_notification_if_needed(EWarning warning);

    // generates a warning notification containing the given message
    void _set_warning_notification(EWarning warning, bool state);

    bool _is_any_volume_outside() const;

    // updates the selection from the content of m_hover_volume_idxs
    void _update_selection_from_hover();

    bool _deactivate_undo_redo_toolbar_items();
    bool _deactivate_search_toolbar_item();
    bool _activate_search_toolbar_item();
    bool _deactivate_collapse_toolbar_items();
    bool _deactivate_arrange_menu();

    float get_overlay_window_width() { return LayersEditing::get_overlay_window_width(); }

    static std::vector<std::array<float, 4>> _parse_colors(const std::vector<std::string>& colors);
};

} // namespace GUI
} // namespace Slic3r

#endif // slic3r_GLCanvas3D_hpp_<|MERGE_RESOLUTION|>--- conflicted
+++ resolved
@@ -884,15 +884,12 @@
 
     void reset_old_size() { m_old_size = { 0, 0 }; }
 
-<<<<<<< HEAD
+    bool is_object_sinking(int object_idx) const;
 #if ENABLE_TEXTURED_VOLUMES
     void update_object_textures_from_model() { if (m_model != nullptr) m_volumes.update_textures_from_model(*m_model); }
     unsigned int get_object_texture_id(const std::string& name) const { return m_volumes.get_texture_id(name); }
     void update_volumes_texture_from_objects();
 #endif // ENABLE_TEXTURED_VOLUMES
-=======
-    bool is_object_sinking(int object_idx) const;
->>>>>>> 5aff44de
 
 private:
     bool _is_shown_on_screen() const;
