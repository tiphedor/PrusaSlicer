// #include "libslic3r/GCodeSender.hpp"
#include "Tab.hpp"
#include "PresetBundle.hpp"
#include "PresetHints.hpp"
#include "libslic3r/Utils.hpp"

#include "slic3r/Utils/Http.hpp"
#include "slic3r/Utils/PrintHost.hpp"
#include "slic3r/Utils/Serial.hpp"
#include "BonjourDialog.hpp"
#include "WipeTowerDialog.hpp"
#include "ButtonsDescription.hpp"

#include <wx/app.h>
#include <wx/button.h>
#include <wx/scrolwin.h>
#include <wx/sizer.h>

#include <wx/bmpcbox.h>
#include <wx/bmpbuttn.h>
#include <wx/treectrl.h>
#include <wx/imaglist.h>
#include <wx/settings.h>
#include <wx/filedlg.h>

#include <boost/algorithm/string/predicate.hpp>
#include "wxExtensions.hpp"
#include <wx/wupdlock.h>

#include "GUI_App.hpp"
#include "GUI_ObjectList.hpp"

namespace Slic3r {
namespace GUI {


wxDEFINE_EVENT(EVT_TAB_VALUE_CHANGED, wxCommandEvent);
wxDEFINE_EVENT(EVT_TAB_PRESETS_CHANGED, SimpleEvent);

Tab::Tab(wxNotebook* parent, const wxString& title, const char* name) : 
	m_parent(parent), m_title(title), m_name(name)
{
	Create(parent, wxID_ANY, wxDefaultPosition, wxDefaultSize, wxBK_LEFT | wxTAB_TRAVERSAL, name);
    set_type();

	m_compatible_printers.type			= Preset::TYPE_PRINTER;
	m_compatible_printers.key_list		= "compatible_printers";
	m_compatible_printers.key_condition	= "compatible_printers_condition";
	m_compatible_printers.dialog_title 	= _(L("Compatible printers"));
	m_compatible_printers.dialog_label 	= _(L("Select the printers this profile is compatible with."));

	m_compatible_prints.type			= Preset::TYPE_PRINT;
   	m_compatible_prints.key_list 		= "compatible_prints";
	m_compatible_prints.key_condition	= "compatible_prints_condition";
	m_compatible_prints.dialog_title 	= _(L("Compatible print profiles"));
	m_compatible_prints.dialog_label 	= _(L("Select the print profiles this profile is compatible with."));

	wxGetApp().tabs_list.push_back(this);
}

void Tab::set_type()
{
    if (m_name == "print")              { m_type = Slic3r::Preset::TYPE_PRINT; }
    else if (m_name == "sla_print")     { m_type = Slic3r::Preset::TYPE_SLA_PRINT; }
    else if (m_name == "filament")      { m_type = Slic3r::Preset::TYPE_FILAMENT; }
    else if (m_name == "sla_material")  { m_type = Slic3r::Preset::TYPE_SLA_MATERIAL; }
    else if (m_name == "printer")       { m_type = Slic3r::Preset::TYPE_PRINTER; }
    else                                { m_type = Slic3r::Preset::TYPE_INVALID; assert(false); }
}

// sub new
void Tab::create_preset_tab()
{
    m_preset_bundle = wxGetApp().preset_bundle;

	// Vertical sizer to hold the choice menu and the rest of the page.
#ifdef __WXOSX__
	auto  *main_sizer = new wxBoxSizer(wxVERTICAL);
	main_sizer->SetSizeHints(this);
	this->SetSizer(main_sizer);

	// Create additional panel to Fit() it from OnActivate()
	// It's needed for tooltip showing on OSX
	m_tmp_panel = new wxPanel(this, wxID_ANY, wxDefaultPosition, wxDefaultSize, wxBK_LEFT | wxTAB_TRAVERSAL);
	auto panel = m_tmp_panel; 
	auto  sizer = new wxBoxSizer(wxVERTICAL);
	m_tmp_panel->SetSizer(sizer);
	m_tmp_panel->Layout();

	main_sizer->Add(m_tmp_panel, 1, wxEXPAND | wxALL, 0);
#else
	Tab *panel = this;
	auto  *sizer = new wxBoxSizer(wxVERTICAL);
	sizer->SetSizeHints(panel);
	panel->SetSizer(sizer);
#endif //__WXOSX__

	// preset chooser
	m_presets_choice = new wxBitmapComboBox(panel, wxID_ANY, "", wxDefaultPosition, wxSize(270, -1), 0, 0,wxCB_READONLY);

	auto color = wxSystemSettings::GetColour(wxSYS_COLOUR_WINDOW);

	//buttons
	wxBitmap bmpMenu;
	bmpMenu = wxBitmap(from_u8(Slic3r::var("disk.png")), wxBITMAP_TYPE_PNG);
	m_btn_save_preset = new wxBitmapButton(panel, wxID_ANY, bmpMenu, wxDefaultPosition, wxDefaultSize, wxBORDER_NONE);
	if (wxMSW) m_btn_save_preset->SetBackgroundColour(color);
	bmpMenu = wxBitmap(from_u8(Slic3r::var("delete.png")), wxBITMAP_TYPE_PNG);
	m_btn_delete_preset = new wxBitmapButton(panel, wxID_ANY, bmpMenu, wxDefaultPosition, wxDefaultSize, wxBORDER_NONE);
	if (wxMSW) m_btn_delete_preset->SetBackgroundColour(color);

	m_show_incompatible_presets = false;
	m_bmp_show_incompatible_presets.LoadFile(from_u8(Slic3r::var("flag-red-icon.png")), wxBITMAP_TYPE_PNG);
	m_bmp_hide_incompatible_presets.LoadFile(from_u8(Slic3r::var("flag-green-icon.png")), wxBITMAP_TYPE_PNG);
	m_btn_hide_incompatible_presets = new wxBitmapButton(panel, wxID_ANY, m_bmp_hide_incompatible_presets, wxDefaultPosition, wxDefaultSize, wxBORDER_NONE);
	if (wxMSW) m_btn_hide_incompatible_presets->SetBackgroundColour(color);

	m_btn_save_preset->SetToolTip(_(L("Save current ")) + m_title);
	m_btn_delete_preset->SetToolTip(_(L("Delete this preset")));
	m_btn_delete_preset->Disable();

	m_undo_btn = new wxButton(panel, wxID_ANY, "", wxDefaultPosition, wxDefaultSize, wxBU_EXACTFIT | wxNO_BORDER);
	m_undo_to_sys_btn = new wxButton(panel, wxID_ANY, "", wxDefaultPosition, wxDefaultSize, wxBU_EXACTFIT | wxNO_BORDER);
	m_question_btn = new wxButton(panel, wxID_ANY, "", wxDefaultPosition, wxDefaultSize, wxBU_EXACTFIT | wxNO_BORDER);
	if (wxMSW) {
		m_undo_btn->SetBackgroundColour(color);
		m_undo_to_sys_btn->SetBackgroundColour(color);
		m_question_btn->SetBackgroundColour(color);
	}

	m_question_btn->SetToolTip(_(L("Hover the cursor over buttons to find more information \n"
								   "or click this button.")));

	// Determine the theme color of OS (dark or light)
    auto luma = wxGetApp().get_colour_approx_luma(wxSystemSettings::GetColour(wxSYS_COLOUR_WINDOW));
	// Bitmaps to be shown on the "Revert to system" aka "Lock to system" button next to each input field.
	m_bmp_value_lock  	  .LoadFile(from_u8(var("sys_lock.png")),     wxBITMAP_TYPE_PNG);
	m_bmp_value_unlock    .LoadFile(from_u8(var(luma >= 128 ? "sys_unlock.png" : "sys_unlock_grey.png")), wxBITMAP_TYPE_PNG);
	m_bmp_non_system = &m_bmp_white_bullet;
	// Bitmaps to be shown on the "Undo user changes" button next to each input field.
	m_bmp_value_revert    .LoadFile(from_u8(var(luma >= 128 ? "action_undo.png" : "action_undo_grey.png")), wxBITMAP_TYPE_PNG);
	m_bmp_white_bullet    .LoadFile(from_u8(var("bullet_white.png")), wxBITMAP_TYPE_PNG);
	m_bmp_question        .LoadFile(from_u8(var("question_mark_01.png")), wxBITMAP_TYPE_PNG);

	fill_icon_descriptions();
	set_tooltips_text();

	m_undo_btn->SetBitmap(m_bmp_white_bullet);
	m_undo_btn->Bind(wxEVT_BUTTON, ([this](wxCommandEvent) { on_roll_back_value(); }));
	m_undo_to_sys_btn->SetBitmap(m_bmp_white_bullet);
	m_undo_to_sys_btn->Bind(wxEVT_BUTTON, ([this](wxCommandEvent) { on_roll_back_value(true); }));
	m_question_btn->SetBitmap(m_bmp_question);
	m_question_btn->Bind(wxEVT_BUTTON, ([this](wxCommandEvent)
	{
		auto dlg = new ButtonsDescription(this, &m_icon_descriptions);
		if (dlg->ShowModal() == wxID_OK) {
			// Colors for ui "decoration"
            for (Tab *tab : wxGetApp().tabs_list) {
                tab->m_sys_label_clr = wxGetApp().get_label_clr_sys();
                tab->m_modified_label_clr = wxGetApp().get_label_clr_modified();
				tab->update_labels_colour();
			}
		}
	}));

	// Colors for ui "decoration"
	m_sys_label_clr			= wxGetApp().get_label_clr_sys();
	m_modified_label_clr	= wxGetApp().get_label_clr_modified();
	m_default_text_clr		= wxGetApp().get_label_clr_default();

    // Sizer with buttons for mode changing
    m_mode_sizer = new PrusaModeSizer(panel);

	m_hsizer = new wxBoxSizer(wxHORIZONTAL);
	sizer->Add(m_hsizer, 0, wxEXPAND | wxBOTTOM, 3);
	m_hsizer->Add(m_presets_choice, 0, wxLEFT | wxRIGHT | wxTOP | wxALIGN_CENTER_VERTICAL, 3);
	m_hsizer->AddSpacer(4);
	m_hsizer->Add(m_btn_save_preset, 0, wxALIGN_CENTER_VERTICAL);
	m_hsizer->AddSpacer(4);
	m_hsizer->Add(m_btn_delete_preset, 0, wxALIGN_CENTER_VERTICAL);
	m_hsizer->AddSpacer(16);
	m_hsizer->Add(m_btn_hide_incompatible_presets, 0, wxALIGN_CENTER_VERTICAL);
	m_hsizer->AddSpacer(64);
	m_hsizer->Add(m_undo_to_sys_btn, 0, wxALIGN_CENTER_VERTICAL);
	m_hsizer->Add(m_undo_btn, 0, wxALIGN_CENTER_VERTICAL);
	m_hsizer->AddSpacer(32);
	m_hsizer->Add(m_question_btn, 0, wxALIGN_CENTER_VERTICAL);
    // m_hsizer->AddStretchSpacer(32);
    // StretchSpacer has a strange behavior under OSX, so 
    // There is used just additional sizer for m_mode_sizer with right alignment
    auto mode_sizer = new wxBoxSizer(wxVERTICAL);
    mode_sizer->Add(m_mode_sizer, 1, wxALIGN_RIGHT);
    m_hsizer->Add(mode_sizer, 1, wxALIGN_CENTER_VERTICAL | wxRIGHT, wxOSX ? 15 : 5);

	//Horizontal sizer to hold the tree and the selected page.
	m_hsizer = new wxBoxSizer(wxHORIZONTAL);
	sizer->Add(m_hsizer, 1, wxEXPAND, 0);

	//left vertical sizer
	m_left_sizer = new wxBoxSizer(wxVERTICAL);
	m_hsizer->Add(m_left_sizer, 0, wxEXPAND | wxLEFT | wxTOP | wxBOTTOM, 3);

	// tree
	m_treectrl = new wxTreeCtrl(panel, wxID_ANY, wxDefaultPosition, wxSize(185, -1), 
		wxTR_NO_BUTTONS | wxTR_HIDE_ROOT | wxTR_SINGLE | wxTR_NO_LINES | wxBORDER_SUNKEN | wxWANTS_CHARS);
	m_left_sizer->Add(m_treectrl, 1, wxEXPAND);
	m_icons = new wxImageList(16, 16, true, 1);
	// Index of the last icon inserted into $self->{icons}.
	m_icon_count = -1;
	m_treectrl->AssignImageList(m_icons);
	m_treectrl->AddRoot("root");
	m_treectrl->SetIndent(0);
	m_disable_tree_sel_changed_event = 0;

	m_treectrl->Bind(wxEVT_TREE_SEL_CHANGED, &Tab::OnTreeSelChange, this);
	m_treectrl->Bind(wxEVT_KEY_DOWN, &Tab::OnKeyDown, this);

	m_presets_choice->Bind(wxEVT_COMBOBOX, ([this](wxCommandEvent e) {
		//! Because of The MSW and GTK version of wxBitmapComboBox derived from wxComboBox, 
		//! but the OSX version derived from wxOwnerDrawnCombo, instead of:
		//! select_preset(m_presets_choice->GetStringSelection().ToUTF8().data()); 
		//! we doing next:
		int selected_item = m_presets_choice->GetSelection();
		if (m_selected_preset_item == selected_item && !m_presets->current_is_dirty())
			return;
		if (selected_item >= 0) {
			std::string selected_string = m_presets_choice->GetString(selected_item).ToUTF8().data();
			if (selected_string.find("-------") == 0
				/*selected_string == "------- System presets -------" ||
				selected_string == "-------  User presets  -------"*/) {
				m_presets_choice->SetSelection(m_selected_preset_item);
				return;
			}
			m_selected_preset_item = selected_item;
			select_preset(selected_string);
		}
	}));

	m_btn_save_preset->Bind(wxEVT_BUTTON, ([this](wxCommandEvent e) { save_preset(); }));
	m_btn_delete_preset->Bind(wxEVT_BUTTON, ([this](wxCommandEvent e) { delete_preset(); }));
	m_btn_hide_incompatible_presets->Bind(wxEVT_BUTTON, ([this](wxCommandEvent e) {
		toggle_show_hide_incompatible();
	}));

	// Initialize the DynamicPrintConfig by default keys/values.
	build();
	rebuild_page_tree();
}

void Tab::load_initial_data()
{
	m_config = &m_presets->get_edited_preset().config;
	m_bmp_non_system = m_presets->get_selected_preset_parent() ? &m_bmp_value_unlock : &m_bmp_white_bullet;
	m_ttg_non_system = m_presets->get_selected_preset_parent() ? &m_ttg_value_unlock : &m_ttg_white_bullet_ns;
	m_tt_non_system = m_presets->get_selected_preset_parent() ? &m_tt_value_unlock : &m_ttg_white_bullet_ns;
}

Slic3r::GUI::PageShp Tab::add_options_page(const wxString& title, const std::string& icon, bool is_extruder_pages /*= false*/)
{
	// Index of icon in an icon list $self->{icons}.
	auto icon_idx = 0;
	if (!icon.empty()) {
		icon_idx = (m_icon_index.find(icon) == m_icon_index.end()) ? -1 : m_icon_index.at(icon);
		if (icon_idx == -1) {
			// Add a new icon to the icon list.
            wxIcon img_icon(from_u8(Slic3r::var(icon)), wxBITMAP_TYPE_PNG);
            m_icons->Add(img_icon);
            icon_idx = ++m_icon_count;
			m_icon_index[icon] = icon_idx;
		}
	}
	// Initialize the page.
#ifdef __WXOSX__
	auto panel = m_tmp_panel;
#else
	auto panel = this;
#endif
	PageShp page(new Page(panel, title, icon_idx));
	page->SetScrollbars(1, 20, 1, 2);
	page->Hide();
	m_hsizer->Add(page.get(), 1, wxEXPAND | wxLEFT, 5);

    if (!is_extruder_pages) 
		m_pages.push_back(page);

	page->set_config(m_config);
	return page;
}

void Tab::OnActivate()
{
#ifdef __WXOSX__	
	wxWindowUpdateLocker noUpdates(this);

	auto size = GetSizer()->GetSize();
	m_tmp_panel->GetSizer()->SetMinSize(size.x + m_size_move, size.y);
	Fit();
	m_size_move *= -1;
#endif // __WXOSX__
}

void Tab::update_labels_colour()
{
	Freeze();
	//update options "decoration"
	for (const auto opt : m_options_list)
	{
		const wxColour *color = &m_sys_label_clr;

		// value isn't equal to system value
		if ((opt.second & osSystemValue) == 0) {
			// value is equal to last saved
			if ((opt.second & osInitValue) != 0)
				color = &m_default_text_clr;
			// value is modified
			else
				color = &m_modified_label_clr;
		}
		if (opt.first == "bed_shape" || opt.first == "compatible_prints" || opt.first == "compatible_printers") {
			if (m_colored_Label != nullptr)	{
				m_colored_Label->SetForegroundColour(*color);
				m_colored_Label->Refresh(true);
			}
			continue;
		}

		Field* field = get_field(opt.first);
		if (field == nullptr) continue;
		field->set_label_colour_force(color);
	}
	Thaw();

	auto cur_item = m_treectrl->GetFirstVisibleItem();
	while (cur_item) {
		auto title = m_treectrl->GetItemText(cur_item);
		for (auto page : m_pages)
		{
			if (page->title() != title)
				continue;
			
			const wxColor *clr = !page->m_is_nonsys_values ? &m_sys_label_clr :
				page->m_is_modified_values ? &m_modified_label_clr :
				&m_default_text_clr;

			m_treectrl->SetItemTextColour(cur_item, *clr);
			break;
		}
		cur_item = m_treectrl->GetNextVisible(cur_item);
	}
}

// Update UI according to changes
void Tab::update_changed_ui()
{
	if (m_postpone_update_ui) 
		return;

	const bool deep_compare = (m_name == "printer" || m_name == "sla_material");
	auto dirty_options = m_presets->current_dirty_options(deep_compare);
	auto nonsys_options = m_presets->current_different_from_parent_options(deep_compare);
    if (m_type == Slic3r::Preset::TYPE_PRINTER) {
		TabPrinter* tab = static_cast<TabPrinter*>(this);
		if (tab->m_initial_extruders_count != tab->m_extruders_count)
			dirty_options.emplace_back("extruders_count");
		if (tab->m_sys_extruders_count != tab->m_extruders_count)
			nonsys_options.emplace_back("extruders_count");
	}

	for (auto& it : m_options_list)
		it.second = m_opt_status_value;

	for (auto opt_key : dirty_options)	m_options_list[opt_key] &= ~osInitValue;
	for (auto opt_key : nonsys_options)	m_options_list[opt_key] &= ~osSystemValue;

	Freeze();
	//update options "decoration"
	for (const auto opt : m_options_list)
	{
		bool is_nonsys_value = false;
		bool is_modified_value = true;
		const wxBitmap *sys_icon =	&m_bmp_value_lock;
		const wxBitmap *icon =		&m_bmp_value_revert;

		const wxColour *color =		&m_sys_label_clr;

		const wxString *sys_tt =	&m_tt_value_lock;
		const wxString *tt =		&m_tt_value_revert;

		// value isn't equal to system value
		if ((opt.second & osSystemValue) == 0) {
			is_nonsys_value = true;
			sys_icon = m_bmp_non_system;
			sys_tt = m_tt_non_system;
			// value is equal to last saved
			if ((opt.second & osInitValue) != 0)
				color = &m_default_text_clr;
			// value is modified
			else
				color = &m_modified_label_clr;
		}
		if ((opt.second & osInitValue) != 0)
		{
			is_modified_value = false;
			icon = &m_bmp_white_bullet;
			tt = &m_tt_white_bullet;
		}
		if (opt.first == "bed_shape" || opt.first == "compatible_prints" || opt.first == "compatible_printers") {
			if (m_colored_Label != nullptr)	{
				m_colored_Label->SetForegroundColour(*color);
				m_colored_Label->Refresh(true);
			}
			continue;
		}

		Field* field = get_field(opt.first);
		if (field == nullptr) continue;
		field->m_is_nonsys_value = is_nonsys_value;
		field->m_is_modified_value = is_modified_value;
		field->set_undo_bitmap(icon);
		field->set_undo_to_sys_bitmap(sys_icon);
		field->set_undo_tooltip(tt);
		field->set_undo_to_sys_tooltip(sys_tt);
		field->set_label_colour(color);
	}
	Thaw();

	wxTheApp->CallAfter([this]() {
		update_changed_tree_ui();
	});
}

void Tab::init_options_list()
{
	if (!m_options_list.empty())
		m_options_list.clear();

	for (const auto opt_key : m_config->keys())
		m_options_list.emplace(opt_key, m_opt_status_value);
}

template<class T>
void add_correct_opts_to_options_list(const std::string &opt_key, std::map<std::string, int>& map, Tab *tab, const int& value)
{
	T *opt_cur = static_cast<T*>(tab->m_config->option(opt_key));
	for (int i = 0; i < opt_cur->values.size(); i++)
		map.emplace(opt_key + "#" + std::to_string(i), value);
}

void TabPrinter::init_options_list()
{
	if (!m_options_list.empty())
		m_options_list.clear();

	for (const auto opt_key : m_config->keys())
	{
		if (opt_key == "bed_shape") {
			m_options_list.emplace(opt_key, m_opt_status_value);
			continue;
		}
		switch (m_config->option(opt_key)->type())
		{
		case coInts:	add_correct_opts_to_options_list<ConfigOptionInts		>(opt_key, m_options_list, this, m_opt_status_value);	break;
		case coBools:	add_correct_opts_to_options_list<ConfigOptionBools		>(opt_key, m_options_list, this, m_opt_status_value);	break;
		case coFloats:	add_correct_opts_to_options_list<ConfigOptionFloats		>(opt_key, m_options_list, this, m_opt_status_value);	break;
		case coStrings:	add_correct_opts_to_options_list<ConfigOptionStrings	>(opt_key, m_options_list, this, m_opt_status_value);	break;
		case coPercents:add_correct_opts_to_options_list<ConfigOptionPercents	>(opt_key, m_options_list, this, m_opt_status_value);	break;
		case coPoints:	add_correct_opts_to_options_list<ConfigOptionPoints		>(opt_key, m_options_list, this, m_opt_status_value);	break;
		default:		m_options_list.emplace(opt_key, m_opt_status_value);		break;
		}
	}
	m_options_list.emplace("extruders_count", m_opt_status_value);
}

void TabSLAMaterial::init_options_list()
{
    if (!m_options_list.empty())
        m_options_list.clear();

    for (const auto opt_key : m_config->keys())
    {
        if (opt_key == "compatible_prints" || opt_key == "compatible_printers") {
            m_options_list.emplace(opt_key, m_opt_status_value);
            continue;
        }
        switch (m_config->option(opt_key)->type())
        {
        case coInts:	add_correct_opts_to_options_list<ConfigOptionInts		>(opt_key, m_options_list, this, m_opt_status_value);	break;
        case coBools:	add_correct_opts_to_options_list<ConfigOptionBools		>(opt_key, m_options_list, this, m_opt_status_value);	break;
        case coFloats:	add_correct_opts_to_options_list<ConfigOptionFloats		>(opt_key, m_options_list, this, m_opt_status_value);	break;
        case coStrings:	add_correct_opts_to_options_list<ConfigOptionStrings	>(opt_key, m_options_list, this, m_opt_status_value);	break;
        case coPercents:add_correct_opts_to_options_list<ConfigOptionPercents	>(opt_key, m_options_list, this, m_opt_status_value);	break;
        case coPoints:	add_correct_opts_to_options_list<ConfigOptionPoints		>(opt_key, m_options_list, this, m_opt_status_value);	break;
        default:		m_options_list.emplace(opt_key, m_opt_status_value);		break;
        }
    }
}

void Tab::get_sys_and_mod_flags(const std::string& opt_key, bool& sys_page, bool& modified_page)
{
	auto opt = m_options_list.find(opt_key);
	if (sys_page) sys_page = (opt->second & osSystemValue) != 0;
	modified_page |= (opt->second & osInitValue) == 0;
}

void Tab::update_changed_tree_ui()
{
	auto cur_item = m_treectrl->GetFirstVisibleItem();
    if (!cur_item || !m_treectrl->IsVisible(cur_item))
        return;
	auto selection = m_treectrl->GetItemText(m_treectrl->GetSelection());
	while (cur_item) {
		auto title = m_treectrl->GetItemText(cur_item);
		for (auto page : m_pages)
		{
			if (page->title() != title) 
				continue;
			bool sys_page = true;
			bool modified_page = false;
			if (title == _("General")) {
				std::initializer_list<const char*> optional_keys{ "extruders_count", "bed_shape" };
				for (auto &opt_key : optional_keys) {
					get_sys_and_mod_flags(opt_key, sys_page, modified_page);
				}
			}
			if (title == _("Dependencies")) {
				if (m_type == Slic3r::Preset::TYPE_PRINTER) {
					sys_page = m_presets->get_selected_preset_parent() != nullptr;
					modified_page = false;
				} else {
					if (m_type == Slic3r::Preset::TYPE_FILAMENT || m_type == Slic3r::Preset::TYPE_SLA_MATERIAL)
						get_sys_and_mod_flags("compatible_prints", sys_page, modified_page);
				get_sys_and_mod_flags("compatible_printers", sys_page, modified_page);
			}
			}
			for (auto group : page->m_optgroups)
			{
				if (!sys_page && modified_page)
					break;
				for (t_opt_map::iterator it = group->m_opt_map.begin(); it != group->m_opt_map.end(); ++it) {
					const std::string& opt_key = it->first;
					get_sys_and_mod_flags(opt_key, sys_page, modified_page);
				}
			}

			const wxColor *clr = sys_page		?	&m_sys_label_clr :
								 modified_page	?	&m_modified_label_clr : 
													&m_default_text_clr;

			if (page->set_item_colour(clr))
				m_treectrl->SetItemTextColour(cur_item, *clr);

			page->m_is_nonsys_values = !sys_page;
			page->m_is_modified_values = modified_page;

			if (selection == title) {
				m_is_nonsys_values = page->m_is_nonsys_values;
				m_is_modified_values = page->m_is_modified_values;
			}
			break;
		}
        auto next_item = m_treectrl->GetNextVisible(cur_item);
        cur_item = next_item;
	}
	update_undo_buttons();
}

void Tab::update_undo_buttons()
{
	m_undo_btn->SetBitmap(m_is_modified_values ? m_bmp_value_revert : m_bmp_white_bullet);
	m_undo_to_sys_btn->SetBitmap(m_is_nonsys_values ? *m_bmp_non_system : m_bmp_value_lock);

	m_undo_btn->SetToolTip(m_is_modified_values ? m_ttg_value_revert : m_ttg_white_bullet);
	m_undo_to_sys_btn->SetToolTip(m_is_nonsys_values ? *m_ttg_non_system : m_ttg_value_lock);
}

void Tab::on_roll_back_value(const bool to_sys /*= true*/)
{
	int os;
	if (to_sys)	{
		if (!m_is_nonsys_values) return;
		os = osSystemValue;
	}
	else {
		if (!m_is_modified_values) return;
		os = osInitValue;
	}

	m_postpone_update_ui = true;

	auto selection = m_treectrl->GetItemText(m_treectrl->GetSelection());
	for (auto page : m_pages)
		if (page->title() == selection)	{
			for (auto group : page->m_optgroups) {
				if (group->title == _("Capabilities")) {
					if ((m_options_list["extruders_count"] & os) == 0)
						to_sys ? group->back_to_sys_value("extruders_count") : group->back_to_initial_value("extruders_count");
				}
				if (group->title == _("Size and coordinates")) {
					if ((m_options_list["bed_shape"] & os) == 0) {
						to_sys ? group->back_to_sys_value("bed_shape") : group->back_to_initial_value("bed_shape");
						load_key_value("bed_shape", true/*some value*/, true);
					}

				}
				if (group->title == _("Profile dependencies")) {
					if (m_type != Slic3r::Preset::TYPE_PRINTER && (m_options_list["compatible_printers"] & os) == 0) {
						to_sys ? group->back_to_sys_value("compatible_printers") : group->back_to_initial_value("compatible_printers");
						load_key_value("compatible_printers", true/*some value*/, true);

						bool is_empty = m_config->option<ConfigOptionStrings>("compatible_printers")->values.empty();
						m_compatible_printers.checkbox->SetValue(is_empty);
						is_empty ? m_compatible_printers.btn->Disable() : m_compatible_printers.btn->Enable();
					}
					if ((m_type == Slic3r::Preset::TYPE_PRINT || m_type == Slic3r::Preset::TYPE_SLA_PRINT) && (m_options_list["compatible_prints"] & os) == 0) {
						to_sys ? group->back_to_sys_value("compatible_prints") : group->back_to_initial_value("compatible_prints");
						load_key_value("compatible_prints", true/*some value*/, true);

						bool is_empty = m_config->option<ConfigOptionStrings>("compatible_prints")->values.empty();
						m_compatible_prints.checkbox->SetValue(is_empty);
						is_empty ? m_compatible_prints.btn->Disable() : m_compatible_prints.btn->Enable();
					}
				}
				for (auto kvp : group->m_opt_map) {
					const std::string& opt_key = kvp.first;
					if ((m_options_list[opt_key] & os) == 0)
						to_sys ? group->back_to_sys_value(opt_key) : group->back_to_initial_value(opt_key);
				}
			}
			break;
		}

	m_postpone_update_ui = false;
	update_changed_ui();
}

// Update the combo box label of the selected preset based on its "dirty" state,
// comparing the selected preset config with $self->{config}.
void Tab::update_dirty()
{
	m_presets->update_dirty_ui(m_presets_choice);
	on_presets_changed();	
	update_changed_ui();
}

void Tab::update_tab_ui()
{
	m_selected_preset_item = m_presets->update_tab_ui(m_presets_choice, m_show_incompatible_presets);
}

// Load a provied DynamicConfig into the tab, modifying the active preset.
// This could be used for example by setting a Wipe Tower position by interactive manipulation in the 3D view.
void Tab::load_config(const DynamicPrintConfig& config)
{
	bool modified = 0;
	for(auto opt_key : m_config->diff(config)) {
		m_config->set_key_value(opt_key, config.option(opt_key)->clone());
		modified = 1;
	}
	if (modified) {
		update_dirty();
		//# Initialize UI components with the config values.
		reload_config();
		update();
	}
}

// Reload current $self->{config} (aka $self->{presets}->edited_preset->config) into the UI fields.
void Tab::reload_config()
{
	Freeze();
	for (auto page : m_pages)
		page->reload_config();
 	Thaw();
}

void Tab::update_visibility()
{
    const ConfigOptionMode mode = wxGetApp().get_mode();
    Freeze();

	for (auto page : m_pages)
        page->update_visibility(mode);
    update_page_tree_visibility();

    // update mode for ModeSizer
    m_mode_sizer->SetMode(mode);

    Layout();
	Thaw();

    // to update tree items color
    wxTheApp->CallAfter([this]() {
        update_changed_tree_ui();
    });
}

Field* Tab::get_field(const t_config_option_key& opt_key, int opt_index/* = -1*/) const
{
	Field* field = nullptr;
	for (auto page : m_pages) {
		field = page->get_field(opt_key, opt_index);
		if (field != nullptr)
			return field;
	}
	return field;
}

// Set a key/value pair on this page. Return true if the value has been modified.
// Currently used for distributing extruders_count over preset pages of Slic3r::GUI::Tab::Printer
// after a preset is loaded.
bool Tab::set_value(const t_config_option_key& opt_key, const boost::any& value) {
	bool changed = false;
	for(auto page: m_pages) {
		if (page->set_value(opt_key, value))
		changed = true;
	}
	return changed;
}

// To be called by custom widgets, load a value into a config,
// update the preset selection boxes (the dirty flags)
// If value is saved before calling this function, put saved_value = true,
// and value can be some random value because in this case it will not been used
void Tab::load_key_value(const std::string& opt_key, const boost::any& value, bool saved_value /*= false*/)
{
	if (!saved_value) change_opt_value(*m_config, opt_key, value);
	// Mark the print & filament enabled if they are compatible with the currently selected preset.
	if (opt_key == "compatible_printers" || opt_key == "compatible_prints") {
		// Don't select another profile if this profile happens to become incompatible.
		m_preset_bundle->update_compatible(false);
	}
	m_presets->update_dirty_ui(m_presets_choice);
	on_presets_changed();
	update();
}

void Tab::on_value_change(const std::string& opt_key, const boost::any& value)
{
	wxCommandEvent event(EVT_TAB_VALUE_CHANGED);
	event.SetEventObject(this);
	event.SetString(opt_key);
	if (opt_key == "extruders_count")
	{
		int val = boost::any_cast<size_t>(value);
		event.SetInt(val);
	}

	wxPostEvent(this, event);


    ConfigOptionsGroup* og_freq_chng_params = wxGetApp().sidebar().og_freq_chng_params(supports_printer_technology(ptFFF));
    if (opt_key == "fill_density" || opt_key == "supports_enable" || opt_key == "pad_enable")
	{
        boost::any val = og_freq_chng_params->get_config_value(*m_config, opt_key);
        og_freq_chng_params->set_value(opt_key, val);
	}
	if (opt_key == "support_material" || opt_key == "support_material_buildplate_only")
	{
		wxString new_selection = !m_config->opt_bool("support_material") ?
								_("None") :
								m_config->opt_bool("support_material_buildplate_only") ?
									_("Support on build plate only") :
									_("Everywhere");
        og_freq_chng_params->set_value("support", new_selection);
	}
	if (opt_key == "brim_width")
	{
		bool val = m_config->opt_float("brim_width") > 0.0 ? true : false;
        og_freq_chng_params->set_value("brim", val);
	}

    if (opt_key == "wipe_tower" || opt_key == "single_extruder_multi_material" || opt_key == "extruders_count" )
        update_wiping_button_visibility();

	update();
}

// Show/hide the 'purging volumes' button
void Tab::update_wiping_button_visibility() {
    if (m_preset_bundle->printers.get_selected_preset().printer_technology() == ptSLA)
        return; // ys_FIXME
    bool wipe_tower_enabled = dynamic_cast<ConfigOptionBool*>(  (m_preset_bundle->prints.get_edited_preset().config  ).option("wipe_tower"))->value;
    bool multiple_extruders = dynamic_cast<ConfigOptionFloats*>((m_preset_bundle->printers.get_edited_preset().config).option("nozzle_diameter"))->values.size() > 1;
    bool single_extruder_mm = dynamic_cast<ConfigOptionBool*>(  (m_preset_bundle->printers.get_edited_preset().config).option("single_extruder_multi_material"))->value;

    auto wiping_dialog_button = wxGetApp().sidebar().get_wiping_dialog_button();
    if (wiping_dialog_button) {
        wiping_dialog_button->Show(wipe_tower_enabled && multiple_extruders && single_extruder_mm);
        wiping_dialog_button->GetParent()->Layout();
    }
}


// Call a callback to update the selection of presets on the platter:
// To update the content of the selection boxes,
// to update the filament colors of the selection boxes,
// to update the "dirty" flags of the selection boxes,
// to uddate number of "filament" selection boxes when the number of extruders change.
void Tab::on_presets_changed()
{
    // Printer selected at the Printer tab, update "compatible" marks at the print and filament selectors.
    for (auto t: m_dependent_tabs)
    {
        // If the printer tells us that the print or filament/sla_material preset has been switched or invalidated,
        // refresh the print or filament/sla_material tab page.
        wxGetApp().get_tab(t)->load_current_preset();
    }

	wxCommandEvent event(EVT_TAB_PRESETS_CHANGED);
	event.SetEventObject(this);
	wxPostEvent(this, event);
	update_preset_description_line();
}

void Tab::update_preset_description_line()
{
	const Preset* parent = m_presets->get_selected_preset_parent();
	const Preset& preset = m_presets->get_edited_preset();
			
	wxString description_line = preset.is_default ?
		_(L("It's a default preset.")) : preset.is_system ?
		_(L("It's a system preset.")) : 
		_(L("Current preset is inherited from ")) + (parent == nullptr ? 
													"default preset." : 
													":\n\t" + parent->name);
	
	if (preset.is_default || preset.is_system)
		description_line += "\n\t" + _(L("It can't be deleted or modified. ")) + 
							"\n\t" + _(L("Any modifications should be saved as a new preset inherited from this one. ")) + 
							"\n\t" + _(L("To do that please specify a new name for the preset."));
	
	if (parent && parent->vendor)
	{
		description_line += "\n\n" + _(L("Additional information:")) + "\n";
		description_line += "\t" + _(L("vendor")) + ": " + (m_type == Slic3r::Preset::TYPE_PRINTER ? "\n\t\t" : "") + parent->vendor->name +
							", ver: " + parent->vendor->config_version.to_string();
		if (m_type == Slic3r::Preset::TYPE_PRINTER) {
			const std::string &printer_model = preset.config.opt_string("printer_model");
			if (! printer_model.empty())
				description_line += "\n\n\t" + _(L("printer model")) + ": \n\t\t" + printer_model;
			switch (preset.printer_technology()) {
			case ptFFF:
			{
				//FIXME add prefered_sla_material_profile for SLA
				const std::string              &default_print_profile = preset.config.opt_string("default_print_profile");
				const std::vector<std::string> &default_filament_profiles = preset.config.option<ConfigOptionStrings>("default_filament_profile")->values;
				if (!default_print_profile.empty())
					description_line += "\n\n\t" + _(L("default print profile")) + ": \n\t\t" + default_print_profile;
				if (!default_filament_profiles.empty())
				{
					description_line += "\n\n\t" + _(L("default filament profile")) + ": \n\t\t";
					for (auto& profile : default_filament_profiles) {
						if (&profile != &*default_filament_profiles.begin())
							description_line += ", ";
						description_line += profile;
					}
				}
				break;
			}
			case ptSLA:
			{
				//FIXME add prefered_sla_material_profile for SLA
				const std::string &default_sla_material_profile = preset.config.opt_string("default_sla_material_profile");
				if (!default_sla_material_profile.empty())
					description_line += "\n\n\t" + _(L("default SLA material profile")) + ": \n\t\t" + default_sla_material_profile;

				const std::string &default_sla_print_profile = preset.config.opt_string("default_sla_print_profile");
				if (!default_sla_print_profile.empty())
					description_line += "\n\n\t" + _(L("default SLA print profile")) + ": \n\t\t" + default_sla_print_profile;
				break;
			}
			}
		}
	}

	m_parent_preset_description_line->SetText(description_line, false);
}

void Tab::update_frequently_changed_parameters()
{
    auto og_freq_chng_params = wxGetApp().sidebar().og_freq_chng_params(supports_printer_technology(ptFFF));
    if (!og_freq_chng_params) return;

    if (m_type == Preset::TYPE_SLA_PRINT)
    {
        for (auto opt_key : { "supports_enable", "pad_enable" })
        {
            boost::any val = og_freq_chng_params->get_config_value(*m_config, opt_key);
            og_freq_chng_params->set_value(opt_key, val);
        }
        return;
    }

    // for m_type == Preset::TYPE_PRINT
    boost::any value = og_freq_chng_params->get_config_value(*m_config, "fill_density");
    og_freq_chng_params->set_value("fill_density", value);

	wxString new_selection = !m_config->opt_bool("support_material") ?
							_("None") :
							m_config->opt_bool("support_material_buildplate_only") ?
								_("Support on build plate only") :
								_("Everywhere");
    og_freq_chng_params->set_value("support", new_selection);

	bool val = m_config->opt_float("brim_width") > 0.0 ? true : false;
    og_freq_chng_params->set_value("brim", val);

	update_wiping_button_visibility();
}

void TabPrint::build()
{
	m_presets = &m_preset_bundle->prints;
	load_initial_data();

	auto page = add_options_page(_(L("Layers and perimeters")), "layers.png");
		auto optgroup = page->new_optgroup(_(L("Layer height")));
		optgroup->append_single_option_line("layer_height");
        optgroup->append_single_option_line("first_layer_height");
        optgroup->append_single_option_line("exact_last_layer_height");

		optgroup = page->new_optgroup(_(L("Vertical shells")));
		optgroup->append_single_option_line("perimeters");
		optgroup->append_single_option_line("spiral_vase");

		Line line { "", "" };
		line.full_width = 1;
		line.widget = [this](wxWindow* parent) {
			return description_line_widget(parent, &m_recommended_thin_wall_thickness_description_line);
		};
		optgroup->append_line(line);

		optgroup = page->new_optgroup(_(L("Horizontal shells")));
		line = { _(L("Solid layers")), "" };
		line.append_option(optgroup->get_option("top_solid_layers"));
		line.append_option(optgroup->get_option("bottom_solid_layers"));
        optgroup->append_line(line);
        optgroup->append_single_option_line("enforce_full_fill_volume");

		optgroup = page->new_optgroup(_(L("Quality (slower slicing)")));
		optgroup->append_single_option_line("extra_perimeters");
		optgroup->append_single_option_line("only_one_perimeter_top");
		optgroup->append_single_option_line("ensure_vertical_shell_thickness");
		optgroup->append_single_option_line("avoid_crossing_perimeters");
        line = { _(L("Thin walls")), "" };
        line.append_option(optgroup->get_option("thin_walls"));
        line.append_option(optgroup->get_option("thin_walls_min_width"));
        optgroup->append_line(line);
		optgroup->append_single_option_line("overhangs");
        line = { _(L("Avoid unsupported perimeters")), "" };
        line.append_option(optgroup->get_option("no_perimeter_unsupported"));
        line.append_option(optgroup->get_option("min_perimeter_unsupported"));
        line.append_option(optgroup->get_option("noperi_bridge_only")); 
        optgroup->append_line(line);

        optgroup = page->new_optgroup(_(L("Advanced")));
        optgroup->append_single_option_line("remove_small_gaps");
        line = { _(L("Seam")), "" };
        line.append_option(optgroup->get_option("seam_position"));
        line.append_option(optgroup->get_option("seam_travel"));
        optgroup->append_line(line);
        optgroup->append_single_option_line("external_perimeters_first");
        line = { _(L("Looping perimeter")), "" };
        line.append_option(optgroup->get_option("perimeter_loop"));
        line.append_option(optgroup->get_option("perimeter_loop_seam"));
        optgroup->append_line(line);

    page = add_options_page(_(L("Infill")), "infill.png");
        optgroup = page->new_optgroup(_(L("Infill")));
        optgroup->append_single_option_line("fill_density");
        line = { _(L("Fill internal")), "" };
        line.append_option(optgroup->get_option("fill_pattern"));
        line.append_option(optgroup->get_option("infill_not_connected"));
        optgroup->append_line(line);
        line = { _(L("Fill external")), "" };
        line.append_option(optgroup->get_option("top_fill_pattern"));
        line.append_option(optgroup->get_option("bottom_fill_pattern"));
        optgroup->append_line(line);
        optgroup = page->new_optgroup(_(L("Reducing printing time")));
        optgroup->append_single_option_line("infill_every_layers");
        optgroup->append_single_option_line("infill_only_where_needed");
        line = { _(L("Supporting dense layer")), "" };
        line.append_option(optgroup->get_option("infill_dense"));
        line.append_option(optgroup->get_option("infill_dense_algo"));
        optgroup->append_line(line);

		optgroup = page->new_optgroup(_(L("Advanced")));
		optgroup->append_single_option_line("solid_infill_every_layers");
		optgroup->append_single_option_line("solid_infill_below_area");
        line = { _(L("Angle")), "" };
        line.append_option(optgroup->get_option("fill_angle"));
        line.append_option(optgroup->get_option("bridge_angle"));
        optgroup->append_line(line);
        line = { _(L("Anchor solid infill by X mm")), "" };
        line.append_option(optgroup->get_option("external_infill_margin"));
        line.append_option(optgroup->get_option("bridged_infill_margin"));
        optgroup->append_line(line);
		optgroup->append_single_option_line("only_retract_when_crossing_perimeters");
        optgroup->append_single_option_line("infill_first");
        optgroup->append_single_option_line("gap_fill");

	page = add_options_page(_(L("Skirt and brim")), "box.png");
		optgroup = page->new_optgroup(_(L("Skirt")));
		optgroup->append_single_option_line("skirts");
		optgroup->append_single_option_line("skirt_distance");
		optgroup->append_single_option_line("skirt_height");
		optgroup->append_single_option_line("min_skirt_length");

		optgroup = page->new_optgroup(_(L("Brim")));
        optgroup->append_single_option_line("brim_width");
        line = { _(L("Brim ears")), "" };
        line.append_option(optgroup->get_option("brim_ears"));
        line.append_option(optgroup->get_option("brim_ears_max_angle"));
        optgroup->append_line(line);

	page = add_options_page(_(L("Support material")), "building.png");
		optgroup = page->new_optgroup(_(L("Support material")));
		optgroup->append_single_option_line("support_material");
		optgroup->append_single_option_line("support_material_auto");
		optgroup->append_single_option_line("support_material_threshold");
		optgroup->append_single_option_line("support_material_enforce_layers");

        optgroup = page->new_optgroup(_(L("Raft")));
        optgroup->append_single_option_line("support_material_solid_first_layer");
        optgroup->append_single_option_line("raft_layers");
//		# optgroup->append_single_option_line(get_option_("raft_contact_distance");

		optgroup = page->new_optgroup(_(L("Options for support material and raft")));
        line = { _(L("Z-offset")), "" };
        line.append_option(optgroup->get_option("support_material_contact_distance_type"));
        line.append_option(optgroup->get_option("support_material_contact_distance_top"));
        line.append_option(optgroup->get_option("support_material_contact_distance_bottom"));
        optgroup->append_line(line);
		optgroup->append_single_option_line("support_material_pattern");
		optgroup->append_single_option_line("support_material_with_sheath");
		optgroup->append_single_option_line("support_material_spacing");
		optgroup->append_single_option_line("support_material_angle");
		optgroup->append_single_option_line("support_material_interface_layers");
		optgroup->append_single_option_line("support_material_interface_spacing");
		optgroup->append_single_option_line("support_material_interface_contact_loops");
		optgroup->append_single_option_line("support_material_buildplate_only");
		optgroup->append_single_option_line("support_material_xy_spacing");
		optgroup->append_single_option_line("dont_support_bridges");
		optgroup->append_single_option_line("support_material_synchronize_layers");

	page = add_options_page(_(L("Speed")), "time.png");
        optgroup = page->new_optgroup(_(L("Speed for print moves")));
        line = { _(L("Perimeter speed")), "" };
        line.append_option(optgroup->get_option("perimeter_speed"));
        line.append_option(optgroup->get_option("external_perimeter_speed"));
        line.append_option(optgroup->get_option("small_perimeter_speed"));
        optgroup->append_line(line);
        line = { _(L("Infill speed")), "" };
        line.append_option(optgroup->get_option("infill_speed"));
        line.append_option(optgroup->get_option("solid_infill_speed"));
        line.append_option(optgroup->get_option("top_solid_infill_speed"));
        optgroup->append_line(line);
        line = { _(L("Support speed")), "" };
        line.append_option(optgroup->get_option("support_material_speed"));
        line.append_option(optgroup->get_option("support_material_interface_speed"));
        optgroup->append_line(line);
		optgroup->append_single_option_line("bridge_speed");
		optgroup->append_single_option_line("gap_fill_speed");

		optgroup = page->new_optgroup(_(L("Speed for non-print moves")));
		optgroup->append_single_option_line("travel_speed");

        optgroup = page->new_optgroup(_(L("Modifiers")));
        line = { _(L("First layer speed")), "" };
        line.append_option(optgroup->get_option("first_layer_speed"));
        line.append_option(optgroup->get_option("first_layer_infill_speed"));
        optgroup->append_line(line);

		optgroup = page->new_optgroup(_(L("Acceleration control (advanced)")));
		optgroup->append_single_option_line("perimeter_acceleration");
		optgroup->append_single_option_line("infill_acceleration");
		optgroup->append_single_option_line("bridge_acceleration");
		optgroup->append_single_option_line("first_layer_acceleration");
		optgroup->append_single_option_line("default_acceleration");

		optgroup = page->new_optgroup(_(L("Autospeed (advanced)")));
		optgroup->append_single_option_line("max_print_speed");
		optgroup->append_single_option_line("max_volumetric_speed");
#ifdef HAS_PRESSURE_EQUALIZER
		optgroup->append_single_option_line("max_volumetric_extrusion_rate_slope_positive");
		optgroup->append_single_option_line("max_volumetric_extrusion_rate_slope_negative");
#endif /* HAS_PRESSURE_EQUALIZER */

	page = add_options_page(_(L("Multiple Extruders")), "funnel.png");
		optgroup = page->new_optgroup(_(L("Extruders")));
		optgroup->append_single_option_line("perimeter_extruder");
		optgroup->append_single_option_line("infill_extruder");
		optgroup->append_single_option_line("solid_infill_extruder");
		optgroup->append_single_option_line("support_material_extruder");
		optgroup->append_single_option_line("support_material_interface_extruder");

		optgroup = page->new_optgroup(_(L("Ooze prevention")));
		optgroup->append_single_option_line("ooze_prevention");
		optgroup->append_single_option_line("standby_temperature_delta");

		optgroup = page->new_optgroup(_(L("Wipe tower")));
        optgroup->append_single_option_line("wipe_tower");
        line = { _(L("Wipe tower position")), "" };
        line.append_option(optgroup->get_option("wipe_tower_x"));
        line.append_option(optgroup->get_option("wipe_tower_y"));
        optgroup->append_line(line);
		optgroup->append_single_option_line("wipe_tower_width");
		optgroup->append_single_option_line("wipe_tower_rotation_angle");
        optgroup->append_single_option_line("wipe_tower_bridging");
        optgroup->append_single_option_line("single_extruder_multi_material_priming");

		optgroup = page->new_optgroup(_(L("Advanced")));
		optgroup->append_single_option_line("interface_shells");

	page = add_options_page(_(L("Advanced")), "wrench.png");
		optgroup = page->new_optgroup(_(L("Extrusion width")));
		optgroup->append_single_option_line("extrusion_width");
		optgroup->append_single_option_line("first_layer_extrusion_width");
		optgroup->append_single_option_line("perimeter_extrusion_width");
		optgroup->append_single_option_line("external_perimeter_extrusion_width");
		optgroup->append_single_option_line("infill_extrusion_width");
		optgroup->append_single_option_line("solid_infill_extrusion_width");
		optgroup->append_single_option_line("top_infill_extrusion_width");
		optgroup->append_single_option_line("support_material_extrusion_width");

		optgroup = page->new_optgroup(_(L("Overlap")));
		optgroup->append_single_option_line("infill_overlap");

        optgroup = page->new_optgroup(_(L("Flow")));
        line = { _(L("Bridge flow ratio")), "" };
        line.append_option(optgroup->get_option("bridge_flow_ratio"));
        line.append_option(optgroup->get_option("over_bridge_flow_ratio"));
        optgroup->append_line(line);

		optgroup = page->new_optgroup(_(L("Other")));
        optgroup->append_single_option_line("clip_multipart_objects");
        line = { _(L("XY compensation")), "" };
        line.append_option(optgroup->get_option("xy_size_compensation"));
        line.append_option(optgroup->get_option("elefant_foot_compensation"));
        line.append_option(optgroup->get_option("hole_size_compensation"));
        optgroup->append_line(line);
//		#            optgroup->append_single_option_line("threads");
		optgroup->append_single_option_line("resolution");

	page = add_options_page(_(L("Output options")), "page_white_go.png");
		optgroup = page->new_optgroup(_(L("Sequential printing")));
		optgroup->append_single_option_line("complete_objects");
		line = { _(L("Extruder clearance (mm)")), "" };
		Option option = optgroup->get_option("extruder_clearance_radius");
		option.opt.width = 60;
		line.append_option(option);
		option = optgroup->get_option("extruder_clearance_height");
		option.opt.width = 60;
		line.append_option(option);
		optgroup->append_line(line);

<<<<<<< HEAD
        optgroup = page->new_optgroup(_(L("Output file"))); 
        optgroup->append_single_option_line("gcode_comments");
        optgroup->append_single_option_line("label_printed_objects");
=======
		optgroup = page->new_optgroup(_(L("Output file")));
		optgroup->append_single_option_line("gcode_comments");
		optgroup->append_single_option_line("gcode_label_objects");
>>>>>>> 3b973e01
		option = optgroup->get_option("output_filename_format");
		option.opt.full_width = true;
		optgroup->append_single_option_line(option);

		optgroup = page->new_optgroup(_(L("Post-processing scripts")), 0);	
		option = optgroup->get_option("post_process");
		option.opt.full_width = true;
		option.opt.height = 50;
		optgroup->append_single_option_line(option);

	page = add_options_page(_(L("Notes")), "note.png");
		optgroup = page->new_optgroup(_(L("Notes")), 0);						
		option = optgroup->get_option("notes");
		option.opt.full_width = true;
		option.opt.height = 250;
		optgroup->append_single_option_line(option);

	page = add_options_page(_(L("Dependencies")), "wrench.png");
		optgroup = page->new_optgroup(_(L("Profile dependencies")));
        line = optgroup->create_single_option_line("compatible_printers");
        line.widget = [this](wxWindow* parent) {
			return compatible_widget_create(parent, m_compatible_printers);
		};
		optgroup->append_line(line, &m_colored_Label);
		option = optgroup->get_option("compatible_printers_condition");
		option.opt.full_width = true;
		optgroup->append_single_option_line(option);

		line = Line{ "", "" };
		line.full_width = 1;
		line.widget = [this](wxWindow* parent) {
			return description_line_widget(parent, &m_parent_preset_description_line);
		};
		optgroup->append_line(line);
}

// Reload current config (aka presets->edited_preset->config) into the UI fields.
void TabPrint::reload_config()
{
	this->compatible_widget_reload(m_compatible_printers);
	Tab::reload_config();
}

void TabPrint::update()
{
    if (m_preset_bundle->printers.get_selected_preset().printer_technology() == ptSLA)
        return; // ys_FIXME

    //! Temporary workaround for the correct updates of the SpinCtrl (like "perimeters"):
    // KillFocus() for the wxSpinCtrl use CallAfter function. So,
    // to except the duplicate call of the update() after dialog->ShowModal(),
    // let check if this process is already started.
    if (is_msg_dlg_already_exist)   
        return;

	Freeze();

	double fill_density = m_config->option<ConfigOptionPercent>("fill_density")->value;

    if (m_config->opt_bool("spiral_vase") && !(
        m_config->opt_int("perimeters") == 1 
        && m_config->opt_int("top_solid_layers") == 0
        && fill_density == 0
        && m_config->opt_bool("support_material") == false
        && m_config->opt_int("support_material_enforce_layers") == 0
        && m_config->opt_bool("exact_last_layer_height") == false
        && m_config->opt_bool("ensure_vertical_shell_thickness") == false
        )) {
		wxString msg_text = _(L("The Spiral Vase mode requires:\n"
			"- one perimeter\n"
			"- no top solid layers\n"
			"- 0% fill density\n"
			"- no support material\n"
			"- no ensure_vertical_shell_thickness\n"
			"- unchecked 'exact last layer height'\n"
			"\nShall I adjust those settings in order to enable Spiral Vase?"));
		auto dialog = new wxMessageDialog(parent(), msg_text, _(L("Spiral Vase")), wxICON_WARNING | wxYES | wxNO);
        is_msg_dlg_already_exist = true;
		DynamicPrintConfig new_conf = *m_config;
		if (dialog->ShowModal() == wxID_YES) {
			new_conf.set_key_value("perimeters", new ConfigOptionInt(1));
			new_conf.set_key_value("top_solid_layers", new ConfigOptionInt(0));
			new_conf.set_key_value("fill_density", new ConfigOptionPercent(0));
			new_conf.set_key_value("support_material", new ConfigOptionBool(false));
            new_conf.set_key_value("support_material_enforce_layers", new ConfigOptionInt(0));
            new_conf.set_key_value("exact_last_layer_height", new ConfigOptionBool(false));
			new_conf.set_key_value("ensure_vertical_shell_thickness", new ConfigOptionBool(false));
			fill_density = 0;
		}
		else {
			new_conf.set_key_value("spiral_vase", new ConfigOptionBool(false));
		}
		load_config(new_conf);
		on_value_change("fill_density", fill_density);
        is_msg_dlg_already_exist = false;
	}

	if (m_config->opt_bool("wipe_tower") && m_config->opt_bool("support_material") &&
        ((ConfigOptionEnumGeneric*)m_config->option("support_material_contact_distance_type"))->value != zdNone &&
		(m_config->opt_int("support_material_extruder") != 0 || m_config->opt_int("support_material_interface_extruder") != 0)) {
		wxString msg_text = _(L("The Wipe Tower currently supports the non-soluble supports only\n"
			"if they are printed with the current extruder without triggering a tool change.\n"
			"(both support_material_extruder and support_material_interface_extruder need to be set to 0).\n"
			"\nShall I adjust those settings in order to enable the Wipe Tower?"));
		auto dialog = new wxMessageDialog(parent(), msg_text, _(L("Wipe Tower")), wxICON_WARNING | wxYES | wxNO);
		DynamicPrintConfig new_conf = *m_config;
		if (dialog->ShowModal() == wxID_YES) {
			new_conf.set_key_value("support_material_extruder", new ConfigOptionInt(0));
			new_conf.set_key_value("support_material_interface_extruder", new ConfigOptionInt(0));
		}
		else
			new_conf.set_key_value("wipe_tower", new ConfigOptionBool(false));
		load_config(new_conf);
	}

	if (m_config->opt_bool("wipe_tower") && m_config->opt_bool("support_material") &&
        ((ConfigOptionEnumGeneric*)m_config->option("support_material_contact_distance_type"))->value == zdNone &&
		!m_config->opt_bool("support_material_synchronize_layers")) {
		wxString msg_text = _(L("For the Wipe Tower to work with the soluble supports, the support layers\n"
			"need to be synchronized with the object layers.\n"
			"\nShall I synchronize support layers in order to enable the Wipe Tower?"));
		auto dialog = new wxMessageDialog(parent(), msg_text, _(L("Wipe Tower")), wxICON_WARNING | wxYES | wxNO);
		DynamicPrintConfig new_conf = *m_config;
		if (dialog->ShowModal() == wxID_YES) {
			new_conf.set_key_value("support_material_synchronize_layers", new ConfigOptionBool(true));
		}
		else
			new_conf.set_key_value("wipe_tower", new ConfigOptionBool(false));
		load_config(new_conf);
	}

	if (m_config->opt_bool("support_material")) {
		// Ask only once.
		if (!m_support_material_overhangs_queried) {
			m_support_material_overhangs_queried = true;
			if (!m_config->opt_bool("overhangs")/* != 1*/) {
				wxString msg_text = _(L("Supports work better, if the following feature is enabled:\n"
					"- Detect bridging perimeters\n"
					"\nShall I adjust those settings for supports?"));
				auto dialog = new wxMessageDialog(parent(), msg_text, _(L("Support Generator")), wxICON_WARNING | wxYES | wxNO | wxCANCEL);
				DynamicPrintConfig new_conf = *m_config;
				auto answer = dialog->ShowModal();
				if (answer == wxID_YES) {
					// Enable "detect bridging perimeters".
					new_conf.set_key_value("overhangs", new ConfigOptionBool(true));
				} else if (answer == wxID_NO) {
					// Do nothing, leave supports on and "detect bridging perimeters" off.
				} else if (answer == wxID_CANCEL) {
					// Disable supports.
					new_conf.set_key_value("support_material", new ConfigOptionBool(false));
					m_support_material_overhangs_queried = false;
				}
				load_config(new_conf);
			}
		}
	}
	else {
		m_support_material_overhangs_queried = false;
	}

	if (m_config->option<ConfigOptionPercent>("fill_density")->value == 100) {
		auto fill_pattern = m_config->option<ConfigOptionEnum<InfillPattern>>("fill_pattern")->value;
		std::string str_fill_pattern = "";
		t_config_enum_values map_names = m_config->option<ConfigOptionEnum<InfillPattern>>("fill_pattern")->get_enum_values();
		for (auto it : map_names) {
			if (fill_pattern == it.second) {
				str_fill_pattern = it.first;
				break;
			}
		}
		if (!str_fill_pattern.empty()){
			const std::vector<std::string> top_fill_pattern = m_config->def()->get("top_fill_pattern")->enum_values;
			bool correct_100p_fill = false;
			for (const std::string &fill : top_fill_pattern)
			{
				if (str_fill_pattern == fill)
					correct_100p_fill = true;
			}
			const std::vector<std::string> bottom_fill_pattern = m_config->def()->get("bottom_fill_pattern")->enum_values;
			for (const std::string &fill : bottom_fill_pattern)
			{
				if (str_fill_pattern.compare(fill) == 0)
					correct_100p_fill = true;
			}
			// get fill_pattern name from enum_labels for using this one at dialog_msg
			str_fill_pattern = m_config->def()->get("fill_pattern")->enum_labels[fill_pattern];
			if (!correct_100p_fill) {
				wxString msg_text = _(L("The ")) + str_fill_pattern + _(L(" infill pattern is not supposed to work at 100% density.\n"
					"\nShall I switch to rectilinear fill pattern?"));
				auto dialog = new wxMessageDialog(parent(), msg_text, _(L("Infill")), wxICON_WARNING | wxYES | wxNO);
				DynamicPrintConfig new_conf = *m_config;
				if (dialog->ShowModal() == wxID_YES) {
					new_conf.set_key_value("fill_pattern", new ConfigOptionEnum<InfillPattern>(ipRectilinear));
					fill_density = 100;
				}
				else
					fill_density = m_presets->get_selected_preset().config.option<ConfigOptionPercent>("fill_density")->value;
				new_conf.set_key_value("fill_density", new ConfigOptionPercent(fill_density));
				load_config(new_conf);
				on_value_change("fill_density", fill_density);
			}
		}
	}

    bool have_perimeters = m_config->opt_int("perimeters") > 0;
    for (auto el : { "extra_perimeters", "only_one_perimeter_top", "ensure_vertical_shell_thickness", "thin_walls", "overhangs",
        "seam_position", "external_perimeters_first", "external_perimeter_extrusion_width", "thin_walls_min_width",
        "perimeter_speed", "small_perimeter_speed", "external_perimeter_speed", "perimeter_loop", "perimeter_loop_seam" })
        get_field(el)->toggle(have_perimeters);

    get_field("thin_walls_min_width")->toggle(m_config->opt_bool("thin_walls"));
    get_field("perimeter_loop_seam")->toggle(m_config->opt_bool("perimeter_loop"));

    bool have_no_perimeter_unsupported = have_perimeters && m_config->opt_bool("no_perimeter_unsupported");
    for (auto el : { "min_perimeter_unsupported", "noperi_bridge_only" })
        get_field(el)->toggle(have_no_perimeter_unsupported);


	bool have_infill = m_config->option<ConfigOptionPercent>("fill_density")->value > 0;
	// infill_extruder uses the same logic as in Print::extruders()
	for (auto el : {"fill_pattern", "infill_every_layers", "infill_only_where_needed",
					"solid_infill_every_layers", "solid_infill_below_area", "infill_extruder" })
		get_field(el)->toggle(have_infill);

    bool can_have_infill_dense = m_config->option<ConfigOptionPercent>("fill_density")->value < 50;
    for (auto el : { "infill_dense" })
        get_field(el)->toggle(can_have_infill_dense);
    bool have_infill_dense = m_config->opt_bool("infill_dense") && can_have_infill_dense;
    for (auto el : { "infill_dense_algo" })
        get_field(el)->toggle(have_infill_dense);

	bool have_solid_infill = m_config->opt_int("top_solid_layers") > 0 || m_config->opt_int("bottom_solid_layers") > 0;
	// solid_infill_extruder uses the same logic as in Print::extruders()
	for (auto el : {"top_fill_pattern", "bottom_fill_pattern", "enforce_full_fill_volume", "external_infill_margin", "infill_first",
					"solid_infill_extruder", "solid_infill_extrusion_width", "solid_infill_speed" })
		get_field(el)->toggle(have_solid_infill);

	for (auto el : {"fill_angle", "bridge_angle", "infill_extrusion_width",
					"infill_speed", "bridge_speed" })
		get_field(el)->toggle(have_infill || have_solid_infill);

    get_field("gap_fill_speed")->toggle(have_perimeters && m_config->opt_bool("gap_fill"));

	bool have_top_solid_infill = m_config->opt_int("top_solid_layers") > 0;
	for (auto el : { "top_infill_extrusion_width", "top_solid_infill_speed" })
		get_field(el)->toggle(have_top_solid_infill);

	bool have_default_acceleration = m_config->opt_float("default_acceleration") > 0;
	for (auto el : {"perimeter_acceleration", "infill_acceleration",
					"bridge_acceleration", "first_layer_acceleration" })
		get_field(el)->toggle(have_default_acceleration);

	bool have_skirt = m_config->opt_int("skirts") > 0 || m_config->opt_float("min_skirt_length") > 0;
	for (auto el : { "skirt_distance", "skirt_height" })
		get_field(el)->toggle(have_skirt);

	bool have_brim = m_config->opt_float("brim_width") > 0;
	// perimeter_extruder uses the same logic as in Print::extruders()
	get_field("perimeter_extruder")->toggle(have_perimeters || have_brim);

    get_field("brim_ears")->toggle(have_brim);
    get_field("brim_ears_max_angle")->toggle(have_brim && m_config->opt_bool("brim_ears"));

	bool have_raft = m_config->opt_int("raft_layers") > 0;
	bool have_support_material = m_config->opt_bool("support_material") || have_raft;
	bool have_support_material_auto = have_support_material && m_config->opt_bool("support_material_auto");
	bool have_support_interface = m_config->opt_int("support_material_interface_layers") > 0;
    bool have_support_soluble = have_support_material && ((ConfigOptionEnumGeneric*)m_config->option("support_material_contact_distance_type"))->value == zdNone;
	for (auto el : {"support_material_pattern", "support_material_with_sheath",
					"support_material_spacing", "support_material_angle", "support_material_interface_layers",
					"dont_support_bridges", "support_material_extrusion_width", 
					"support_material_contact_distance_type", 
					"support_material_xy_spacing" })
		get_field(el)->toggle(have_support_material);
    get_field("support_material_threshold")->toggle(have_support_material_auto);
    for (auto el : { "support_material_contact_distance_top",
        "support_material_contact_distance_bottom"})
        get_field(el)->toggle(have_support_material && !have_support_soluble);

	for (auto el : {"support_material_interface_spacing", "support_material_interface_extruder",
					"support_material_interface_speed", "support_material_interface_contact_loops" })
		get_field(el)->toggle(have_support_material && have_support_interface);
	get_field("support_material_synchronize_layers")->toggle(have_support_soluble);

	get_field("perimeter_extrusion_width")->toggle(have_perimeters || have_skirt || have_brim);
	get_field("support_material_extruder")->toggle(have_support_material || have_skirt);
	get_field("support_material_speed")->toggle(have_support_material || have_brim || have_skirt);

	bool have_sequential_printing = m_config->opt_bool("complete_objects");
	for (auto el : { "extruder_clearance_radius", "extruder_clearance_height" })
		get_field(el)->toggle(have_sequential_printing);

	bool have_ooze_prevention = m_config->opt_bool("ooze_prevention");
	get_field("standby_temperature_delta")->toggle(have_ooze_prevention);

	bool have_wipe_tower = m_config->opt_bool("wipe_tower");
	for (auto el : { "wipe_tower_x", "wipe_tower_y", "wipe_tower_width", "wipe_tower_rotation_angle", "wipe_tower_bridging"})
		get_field(el)->toggle(have_wipe_tower);

	m_recommended_thin_wall_thickness_description_line->SetText(
		from_u8(PresetHints::recommended_thin_wall_thickness(*m_preset_bundle)));

	Thaw();
}

void TabPrint::OnActivate()
{
	m_recommended_thin_wall_thickness_description_line->SetText(
		from_u8(PresetHints::recommended_thin_wall_thickness(*m_preset_bundle)));
	Tab::OnActivate();
}

void TabFilament::build()
{
	m_presets = &m_preset_bundle->filaments;
	load_initial_data();

	auto page = add_options_page(_(L("Filament")), "spool.png");
		auto optgroup = page->new_optgroup(_(L("Filament")));
		optgroup->append_single_option_line("filament_colour");
		optgroup->append_single_option_line("filament_diameter");
		optgroup->append_single_option_line("extrusion_multiplier");
		optgroup->append_single_option_line("filament_density");
		optgroup->append_single_option_line("filament_cost");

		optgroup = page->new_optgroup(_(L("Temperature ")) + wxString("°C", wxConvUTF8));
		Line line = { _(L("Extruder")), "" };
		line.append_option(optgroup->get_option("first_layer_temperature"));
		line.append_option(optgroup->get_option("temperature"));
		optgroup->append_line(line);

		line = { _(L("Bed")), "" };
		line.append_option(optgroup->get_option("first_layer_bed_temperature"));
		line.append_option(optgroup->get_option("bed_temperature"));
		optgroup->append_line(line);

	page = add_options_page(_(L("Cooling")), "hourglass.png");
		optgroup = page->new_optgroup(_(L("Enable")));
		optgroup->append_single_option_line("fan_always_on");
		optgroup->append_single_option_line("cooling");

		line = { "", "" };
		line.full_width = 1;
		line.widget = [this](wxWindow* parent) {
			return description_line_widget(parent, &m_cooling_description_line);
		};
		optgroup->append_line(line);

		optgroup = page->new_optgroup(_(L("Fan settings")));
		line = { _(L("Fan speed")), "" };
		line.append_option(optgroup->get_option("min_fan_speed"));
		line.append_option(optgroup->get_option("max_fan_speed"));
		optgroup->append_line(line);

        optgroup->append_single_option_line("bridge_fan_speed");
        optgroup->append_single_option_line("top_fan_speed");
		optgroup->append_single_option_line("disable_fan_first_layers");

		optgroup = page->new_optgroup(_(L("Cooling thresholds")), 250);
		optgroup->append_single_option_line("fan_below_layer_time");
		optgroup->append_single_option_line("slowdown_below_layer_time");
		optgroup->append_single_option_line("min_print_speed");

	page = add_options_page(_(L("Advanced")), "wrench.png");
		optgroup = page->new_optgroup(_(L("Filament properties")));
		optgroup->append_single_option_line("filament_type");
		optgroup->append_single_option_line("filament_soluble");

		optgroup = page->new_optgroup(_(L("Print speed override")));
		optgroup->append_single_option_line("filament_max_volumetric_speed");

		line = { "", "" };
		line.full_width = 1;
		line.widget = [this](wxWindow* parent) {
			return description_line_widget(parent, &m_volumetric_speed_description_line);
		};
		optgroup->append_line(line);

        optgroup = page->new_optgroup(_(L("Toolchange parameters with single extruder MM printers")));
		optgroup->append_single_option_line("filament_loading_speed_start");
        optgroup->append_single_option_line("filament_loading_speed");
        optgroup->append_single_option_line("filament_unloading_speed_start");
        optgroup->append_single_option_line("filament_unloading_speed");
		optgroup->append_single_option_line("filament_load_time");
		optgroup->append_single_option_line("filament_unload_time");
        optgroup->append_single_option_line("filament_toolchange_delay");
        optgroup->append_single_option_line("filament_cooling_moves");
        optgroup->append_single_option_line("filament_cooling_initial_speed");
        optgroup->append_single_option_line("filament_cooling_final_speed");
        optgroup->append_single_option_line("filament_minimal_purge_on_wipe_tower");

        line = optgroup->create_single_option_line("filament_ramming_parameters");// { _(L("Ramming")), "" };
        line.widget = [this](wxWindow* parent) {
			auto ramming_dialog_btn = new wxButton(parent, wxID_ANY, _(L("Ramming settings"))+dots, wxDefaultPosition, wxDefaultSize, wxBU_EXACTFIT);
            auto sizer = new wxBoxSizer(wxHORIZONTAL);
			sizer->Add(ramming_dialog_btn);
            
            ramming_dialog_btn->Bind(wxEVT_BUTTON, ([this](wxCommandEvent& e)
			{
                RammingDialog dlg(this,(m_config->option<ConfigOptionStrings>("filament_ramming_parameters"))->get_at(0));
                if (dlg.ShowModal() == wxID_OK)
                    (m_config->option<ConfigOptionStrings>("filament_ramming_parameters"))->get_at(0) = dlg.get_parameters();
			}));
			return sizer;
		};
		optgroup->append_line(line);


        page = add_options_page(_(L("Custom G-code")), "cog.png");
		optgroup = page->new_optgroup(_(L("Start G-code")), 0);
		Option option = optgroup->get_option("start_filament_gcode");
		option.opt.full_width = true;
		option.opt.height = 150;
		optgroup->append_single_option_line(option);

		optgroup = page->new_optgroup(_(L("End G-code")), 0);
		option = optgroup->get_option("end_filament_gcode");
		option.opt.full_width = true;
		option.opt.height = 150;
		optgroup->append_single_option_line(option);

	page = add_options_page(_(L("Notes")), "note.png");
		optgroup = page->new_optgroup(_(L("Notes")), 0);
		optgroup->label_width = 0;
		option = optgroup->get_option("filament_notes");
		option.opt.full_width = true;
		option.opt.height = 250;
		optgroup->append_single_option_line(option);

	page = add_options_page(_(L("Dependencies")), "wrench.png");
		optgroup = page->new_optgroup(_(L("Profile dependencies")));
        
        line = optgroup->create_single_option_line("compatible_printers");
        line.widget = [this](wxWindow* parent) {
			return compatible_widget_create(parent, m_compatible_printers);
		};
		optgroup->append_line(line, &m_colored_Label);
		option = optgroup->get_option("compatible_printers_condition");
		option.opt.full_width = true;
		optgroup->append_single_option_line(option);

        line = optgroup->create_single_option_line("compatible_prints");
        line.widget = [this](wxWindow* parent) {
			return compatible_widget_create(parent, m_compatible_prints);
		};
		optgroup->append_line(line, &m_colored_Label);
		option = optgroup->get_option("compatible_prints_condition");
		option.opt.full_width = true;
		optgroup->append_single_option_line(option);

		line = Line{ "", "" };
		line.full_width = 1;
		line.widget = [this](wxWindow* parent) {
			return description_line_widget(parent, &m_parent_preset_description_line);
		};
		optgroup->append_line(line);
}

// Reload current config (aka presets->edited_preset->config) into the UI fields.
void TabFilament::reload_config()
{
	this->compatible_widget_reload(m_compatible_printers);
	this->compatible_widget_reload(m_compatible_prints);
	Tab::reload_config();
}

void TabFilament::update()
{
    if (m_preset_bundle->printers.get_selected_preset().printer_technology() == ptSLA)
        return; // ys_FIXME

	Freeze();
	wxString text = from_u8(PresetHints::cooling_description(m_presets->get_edited_preset()));
	m_cooling_description_line->SetText(text);
	text = from_u8(PresetHints::maximum_volumetric_flow_description(*m_preset_bundle));
	m_volumetric_speed_description_line->SetText(text);

	bool cooling = m_config->opt_bool("cooling", 0);
	bool fan_always_on = cooling || m_config->opt_bool("fan_always_on", 0);

	for (auto el : { "max_fan_speed", "fan_below_layer_time", "slowdown_below_layer_time", "min_print_speed" })
		get_field(el)->toggle(cooling);

	for (auto el : { "min_fan_speed", "disable_fan_first_layers" })
		get_field(el)->toggle(fan_always_on);
	Thaw();
}

void TabFilament::OnActivate()
{
	m_volumetric_speed_description_line->SetText(from_u8(PresetHints::maximum_volumetric_flow_description(*m_preset_bundle)));
	Tab::OnActivate();
}

wxSizer* Tab::description_line_widget(wxWindow* parent, ogStaticText* *StaticText)
{
	*StaticText = new ogStaticText(parent, "");

	auto font = (new wxSystemSettings)->GetFont(wxSYS_DEFAULT_GUI_FONT);
	(*StaticText)->SetFont(font);

	auto sizer = new wxBoxSizer(wxHORIZONTAL);
	sizer->Add(*StaticText, 1, wxEXPAND|wxALL, 0);
	return sizer;
}

bool Tab::current_preset_is_dirty()
{
	return m_presets->current_is_dirty();
}

void TabPrinter::build_printhost(ConfigOptionsGroup *optgroup)
{
	const bool sla = m_presets->get_selected_preset().printer_technology() == ptSLA;

	// Only offer the host type selection for FFF, for SLA it's always the SL1 printer (at the moment)
	if (! sla) {
		optgroup->append_single_option_line("host_type");
	} else {
		m_config->option<ConfigOptionEnum<PrintHostType>>("host_type", true)->value = htSL1;
	}

	auto printhost_browse = [this, optgroup] (wxWindow* parent) {

		// TODO: SLA Bonjour

		auto btn = m_printhost_browse_btn = new wxButton(parent, wxID_ANY, _(L(" Browse "))+dots, wxDefaultPosition, wxDefaultSize, wxBU_LEFT);
		btn->SetBitmap(wxBitmap(from_u8(Slic3r::var("zoom.png")), wxBITMAP_TYPE_PNG));
		auto sizer = new wxBoxSizer(wxHORIZONTAL);
		sizer->Add(btn);

		btn->Bind(wxEVT_BUTTON, [this, parent, optgroup](wxCommandEvent &e) {
			BonjourDialog dialog(parent);
			if (dialog.show_and_lookup()) {
				optgroup->set_value("print_host", std::move(dialog.get_selected()), true);
				optgroup->get_field("print_host")->field_changed();
			}
		});

		return sizer;
	};

	auto print_host_test = [this](wxWindow* parent) {
		auto btn = m_print_host_test_btn = new wxButton(parent, wxID_ANY, _(L("Test")), 
			wxDefaultPosition, wxDefaultSize, wxBU_LEFT | wxBU_EXACTFIT);
		btn->SetBitmap(wxBitmap(from_u8(Slic3r::var("wrench.png")), wxBITMAP_TYPE_PNG));
		auto sizer = new wxBoxSizer(wxHORIZONTAL);
		sizer->Add(btn);

		btn->Bind(wxEVT_BUTTON, [this](wxCommandEvent &e) {
			std::unique_ptr<PrintHost> host(PrintHost::get_print_host(m_config));
			if (! host) {
				const auto text = wxString::Format("%s",
					_(L("Could not get a valid Printer Host reference")));
				show_error(this, text);
				return;
			}
			wxString msg;
			if (host->test(msg)) {
				show_info(this, host->get_test_ok_msg(), _(L("Success!")));
			} else {
				show_error(this, host->get_test_failed_msg(msg));
			}
		});

		return sizer;
	};

	Line host_line = optgroup->create_single_option_line("print_host");
	host_line.append_widget(printhost_browse);
	host_line.append_widget(print_host_test);
	optgroup->append_line(host_line);
	optgroup->append_single_option_line("printhost_apikey");

	const auto ca_file_hint = _(L("HTTPS CA file is optional. It is only needed if you use HTTPS with a self-signed certificate."));

	if (Http::ca_file_supported()) {   
		Line cafile_line = optgroup->create_single_option_line("printhost_cafile");

		auto printhost_cafile_browse = [this, optgroup] (wxWindow* parent) {
			auto btn = new wxButton(parent, wxID_ANY, _(L(" Browse "))+dots, wxDefaultPosition, wxDefaultSize, wxBU_LEFT);
			btn->SetBitmap(wxBitmap(from_u8(Slic3r::var("zoom.png")), wxBITMAP_TYPE_PNG));
			auto sizer = new wxBoxSizer(wxHORIZONTAL);
			sizer->Add(btn);

			btn->Bind(wxEVT_BUTTON, [this, optgroup] (wxCommandEvent e) {
				static const auto filemasks = _(L("Certificate files (*.crt, *.pem)|*.crt;*.pem|All files|*.*"));
				wxFileDialog openFileDialog(this, _(L("Open CA certificate file")), "", "", filemasks, wxFD_OPEN | wxFD_FILE_MUST_EXIST);
				if (openFileDialog.ShowModal() != wxID_CANCEL) {
					optgroup->set_value("printhost_cafile", std::move(openFileDialog.GetPath()), true);
					optgroup->get_field("printhost_cafile")->field_changed();
				}
			});

			return sizer;
		};

		cafile_line.append_widget(printhost_cafile_browse);
		optgroup->append_line(cafile_line);

		Line cafile_hint { "", "" };
		cafile_hint.full_width = 1;
		cafile_hint.widget = [this, ca_file_hint](wxWindow* parent) {
			auto txt = new wxStaticText(parent, wxID_ANY, ca_file_hint);
			auto sizer = new wxBoxSizer(wxHORIZONTAL);
			sizer->Add(txt);
			return sizer;
		};
		optgroup->append_line(cafile_hint);
	} else {
		Line line { "", "" };
		line.full_width = 1;

		line.widget = [this, ca_file_hint] (wxWindow* parent) {
			auto txt = new wxStaticText(parent, wxID_ANY, wxString::Format("%s\n\n\t%s",
				_(L("HTTPS CA File:\n\
\tOn this system, Slic3r uses HTTPS certificates from the system Certificate Store or Keychain.\n\
\tTo use a custom CA file, please import your CA file into Certificate Store / Keychain.")),
				ca_file_hint));
			auto sizer = new wxBoxSizer(wxHORIZONTAL);
			sizer->Add(txt);
			return sizer;
		};

		optgroup->append_line(line);
	}
}

void TabPrinter::build()
{
	m_presets = &m_preset_bundle->printers;
	load_initial_data();

    m_printer_technology = m_presets->get_selected_preset().printer_technology();

    m_presets->get_selected_preset().printer_technology() == ptSLA ? build_sla() : build_fff();
}

void TabPrinter::build_fff()
{
    if (!m_pages.empty())
        m_pages.resize(0);
	// to avoid redundant memory allocation / deallocation during extruders count changing
	m_pages.reserve(30);

	auto   *nozzle_diameter = dynamic_cast<const ConfigOptionFloats*>(m_config->option("nozzle_diameter"));
	m_initial_extruders_count = m_extruders_count = nozzle_diameter->values.size();
	const Preset* parent_preset = m_presets->get_selected_preset_parent();
	m_sys_extruders_count = parent_preset == nullptr ? 0 :
			static_cast<const ConfigOptionFloats*>(parent_preset->config.option("nozzle_diameter"))->values.size();

	auto page = add_options_page(_(L("General")), "printer_empty.png");
		auto optgroup = page->new_optgroup(_(L("Size and coordinates")));

        Line line = optgroup->create_single_option_line("bed_shape");//{ _(L("Bed shape")), "" };
		line.widget = [this](wxWindow* parent) {
			auto btn = new wxButton(parent, wxID_ANY, _(L(" Set "))+dots, wxDefaultPosition, wxDefaultSize, wxBU_LEFT | wxBU_EXACTFIT);
            btn->SetFont(wxGetApp().small_font());
			btn->SetBitmap(wxBitmap(from_u8(Slic3r::var("printer_empty.png")), wxBITMAP_TYPE_PNG));

			auto sizer = new wxBoxSizer(wxHORIZONTAL);
			sizer->Add(btn);

			btn->Bind(wxEVT_BUTTON, ([this](wxCommandEvent e)
			{
				auto dlg = new BedShapeDialog(this);
				dlg->build_dialog(m_config->option<ConfigOptionPoints>("bed_shape"));
				if (dlg->ShowModal() == wxID_OK) {
					load_key_value("bed_shape", dlg->GetValue());
					update_changed_ui();
				}
			}));

			return sizer;
		};
		optgroup->append_line(line, &m_colored_Label);
        optgroup->append_single_option_line("max_print_height");
        optgroup->append_single_option_line("z_offset");

		optgroup = page->new_optgroup(_(L("Capabilities")));
		ConfigOptionDef def;
			def.type =  coInt,
			def.default_value = new ConfigOptionInt(1); 
			def.label = L("Extruders");
			def.tooltip = L("Number of extruders of the printer.");
			def.min = 1;
            def.mode = comExpert;
		Option option(def, "extruders_count");
		optgroup->append_single_option_line(option);
		optgroup->append_single_option_line("single_extruder_multi_material");

		optgroup->m_on_change = [this, optgroup](t_config_option_key opt_key, boost::any value) {
			size_t extruders_count = boost::any_cast<int>(optgroup->get_value("extruders_count"));
			wxTheApp->CallAfter([this, opt_key, value, extruders_count]() {
				if (opt_key == "extruders_count" || opt_key == "single_extruder_multi_material") {
					extruders_count_changed(extruders_count);
                    init_options_list(); // m_options_list should be updated before UI updating
					update_dirty();
                    if (opt_key == "single_extruder_multi_material") // the single_extruder_multimaterial was added to force pages
                        on_value_change(opt_key, value);                      // rebuild - let's make sure the on_value_change is not skipped
				}
				else {
					update_dirty();
					on_value_change(opt_key, value);
				}
			});
		};


#if 0
		if (!m_no_controller)
		{
		optgroup = page->new_optgroup(_(L("USB/Serial connection")));
			line = {_(L("Serial port")), ""};
			Option serial_port = optgroup->get_option("serial_port");
			serial_port.side_widget = ([this](wxWindow* parent) {
				auto btn = new wxBitmapButton(parent, wxID_ANY, wxBitmap(from_u8(Slic3r::var("arrow_rotate_clockwise.png")), wxBITMAP_TYPE_PNG),
					wxDefaultPosition, wxDefaultSize, wxBORDER_NONE);
				btn->SetToolTip(_(L("Rescan serial ports")));
				auto sizer = new wxBoxSizer(wxHORIZONTAL);
				sizer->Add(btn);

				btn->Bind(wxEVT_BUTTON, [this](wxCommandEvent e) {update_serial_ports(); });
				return sizer;
			});
			auto serial_test = [this](wxWindow* parent) {
				auto btn = m_serial_test_btn = new wxButton(parent, wxID_ANY,
					_(L("Test")), wxDefaultPosition, wxDefaultSize, wxBU_LEFT | wxBU_EXACTFIT);
				btn->SetFont(Slic3r::GUI::small_font());
				btn->SetBitmap(wxBitmap(from_u8(Slic3r::var("wrench.png")), wxBITMAP_TYPE_PNG));
				auto sizer = new wxBoxSizer(wxHORIZONTAL);
				sizer->Add(btn);

				btn->Bind(wxEVT_BUTTON, [this, parent](wxCommandEvent e) {
					auto sender = Slic3r::make_unique<GCodeSender>();
					auto res = sender->connect(
						m_config->opt_string("serial_port"), 
						m_config->opt_int("serial_speed")
						);
					if (res && sender->wait_connected()) {
						show_info(parent, _(L("Connection to printer works correctly.")), _(L("Success!")));
					}
					else {
						show_error(parent, _(L("Connection failed.")));
					}
				});
				return sizer;
			};

			line.append_option(serial_port);
			line.append_option(optgroup->get_option("serial_speed"));
			line.append_widget(serial_test);
			optgroup->append_line(line);
		}
#endif

		optgroup = page->new_optgroup(_(L("Print Host upload")));
		build_printhost(optgroup.get());

		optgroup = page->new_optgroup(_(L("Firmware")));
		optgroup->append_single_option_line("gcode_flavor");
		optgroup->append_single_option_line("silent_mode");
		optgroup->append_single_option_line("remaining_times");

		optgroup->m_on_change = [this, optgroup](t_config_option_key opt_key, boost::any value) {
			wxTheApp->CallAfter([this, opt_key, value]() {
				if (opt_key == "silent_mode") {
					bool val = boost::any_cast<bool>(value);
					if (m_use_silent_mode != val) {
						m_rebuild_kinematics_page = true;
						m_use_silent_mode = val;
					}
				}
				build_extruder_pages();
				update_dirty();
				on_value_change(opt_key, value);
			});
		};

		optgroup = page->new_optgroup(_(L("Advanced")));
		optgroup->append_single_option_line("use_relative_e_distances");
		optgroup->append_single_option_line("use_firmware_retraction");
		optgroup->append_single_option_line("use_volumetric_e");
		optgroup->append_single_option_line("variable_layer_height");

	page = add_options_page(_(L("Custom G-code")), "cog.png");
		optgroup = page->new_optgroup(_(L("Start G-code")), 0);
		option = optgroup->get_option("start_gcode");
		option.opt.full_width = true;
		option.opt.height = 150;
		optgroup->append_single_option_line(option);

		optgroup = page->new_optgroup(_(L("End G-code")), 0);
		option = optgroup->get_option("end_gcode");
		option.opt.full_width = true;
		option.opt.height = 150;
		optgroup->append_single_option_line(option);

		optgroup = page->new_optgroup(_(L("Before layer change G-code")), 0);
		option = optgroup->get_option("before_layer_gcode");
		option.opt.full_width = true;
		option.opt.height = 150;
		optgroup->append_single_option_line(option);

		optgroup = page->new_optgroup(_(L("After layer change G-code")), 0);
		option = optgroup->get_option("layer_gcode");
		option.opt.full_width = true;
		option.opt.height = 150;
		optgroup->append_single_option_line(option);

		optgroup = page->new_optgroup(_(L("Tool change G-code")), 0);
		option = optgroup->get_option("toolchange_gcode");
		option.opt.full_width = true;
		option.opt.height = 150;
		optgroup->append_single_option_line(option);

		optgroup = page->new_optgroup(_(L("Between objects G-code (for sequential printing)")), 0);
		option = optgroup->get_option("between_objects_gcode");
		option.opt.full_width = true;
		option.opt.height = 150;
		optgroup->append_single_option_line(option);
	
	page = add_options_page(_(L("Notes")), "note.png");
		optgroup = page->new_optgroup(_(L("Notes")), 0);
		option = optgroup->get_option("printer_notes");
		option.opt.full_width = true;
		option.opt.height = 250;
		optgroup->append_single_option_line(option);

	page = add_options_page(_(L("Dependencies")), "wrench.png");
		optgroup = page->new_optgroup(_(L("Profile dependencies")));
		line = Line{ "", "" };
		line.full_width = 1;
		line.widget = [this](wxWindow* parent) {
			return description_line_widget(parent, &m_parent_preset_description_line);
		};
		optgroup->append_line(line);

	build_extruder_pages();

#if 0
	if (!m_no_controller)
		update_serial_ports();
#endif
}

void TabPrinter::build_sla()
{
    if (!m_pages.empty())
        m_pages.resize(0);
    auto page = add_options_page(_(L("General")), "printer_empty.png");
    auto optgroup = page->new_optgroup(_(L("Size and coordinates")));

    Line line = optgroup->create_single_option_line("bed_shape");//{ _(L("Bed shape")), "" };
    line.widget = [this](wxWindow* parent) {
        auto btn = new wxButton(parent, wxID_ANY, _(L(" Set ")) + dots, wxDefaultPosition, wxDefaultSize, wxBU_LEFT | wxBU_EXACTFIT);
        //			btn->SetFont(Slic3r::GUI::small_font);
        btn->SetBitmap(wxBitmap(from_u8(Slic3r::var("printer_empty.png")), wxBITMAP_TYPE_PNG));

        auto sizer = new wxBoxSizer(wxHORIZONTAL);
        sizer->Add(btn);

        btn->Bind(wxEVT_BUTTON, ([this](wxCommandEvent e)
        {
            auto dlg = new BedShapeDialog(this);
            dlg->build_dialog(m_config->option<ConfigOptionPoints>("bed_shape"));
            if (dlg->ShowModal() == wxID_OK) {
                load_key_value("bed_shape", dlg->GetValue());
                update_changed_ui();
            }
        }));

        return sizer;
    };
    optgroup->append_line(line, &m_colored_Label);
    optgroup->append_single_option_line("max_print_height");

    optgroup = page->new_optgroup(_(L("Display")));
    optgroup->append_single_option_line("display_width");
    optgroup->append_single_option_line("display_height");

    auto option = optgroup->get_option("display_pixels_x");
    line = { _(option.opt.full_label), "" };
    line.append_option(option);
    line.append_option(optgroup->get_option("display_pixels_y"));
    optgroup->append_line(line);
    optgroup->append_single_option_line("display_orientation");

    optgroup = page->new_optgroup(_(L("Corrections")));
    line = Line{ m_config->def()->get("printer_correction")->full_label, "" };
    std::vector<std::string> axes{ "X", "Y", "Z" };
    int id = 0;
    for (auto& axis : axes) {
        auto opt = optgroup->get_option("printer_correction", id);
        opt.opt.label = axis;
        line.append_option(opt);
        ++id;
    }
    optgroup->append_line(line);

    optgroup = page->new_optgroup(_(L("Print Host upload")));
    build_printhost(optgroup.get());

    page = add_options_page(_(L("Notes")), "note.png");
    optgroup = page->new_optgroup(_(L("Notes")), 0);
    option = optgroup->get_option("printer_notes");
    option.opt.full_width = true;
    option.opt.height = 250;
    optgroup->append_single_option_line(option);

    page = add_options_page(_(L("Dependencies")), "wrench.png");
    optgroup = page->new_optgroup(_(L("Profile dependencies")));
    line = Line{ "", "" };
    line.full_width = 1;
    line.widget = [this](wxWindow* parent) {
        return description_line_widget(parent, &m_parent_preset_description_line);
    };
    optgroup->append_line(line);
}

void TabPrinter::update_serial_ports()
{
	Field *field = get_field("serial_port");
	Choice *choice = static_cast<Choice *>(field);
	choice->set_values(Utils::scan_serial_ports());
}

void TabPrinter::extruders_count_changed(size_t extruders_count)
{
	m_extruders_count = extruders_count;
	m_preset_bundle->printers.get_edited_preset().set_num_extruders(extruders_count);
	m_preset_bundle->update_multi_material_filament_presets();
	build_extruder_pages();
	reload_config();
	on_value_change("extruders_count", extruders_count);
    wxGetApp().sidebar().update_objects_list_extruder_column(extruders_count);
}

void TabPrinter::append_option_line(ConfigOptionsGroupShp optgroup, const std::string opt_key)
{
	auto option = optgroup->get_option(opt_key, 0);
	auto line = Line{ option.opt.full_label, "" };
	line.append_option(option);
	if (m_use_silent_mode)
		line.append_option(optgroup->get_option(opt_key, 1));
	optgroup->append_line(line);
}

PageShp TabPrinter::build_kinematics_page()
{
	auto page = add_options_page(_(L("Machine limits")), "cog.png", true);

	if (m_use_silent_mode)	{
		// Legend for OptionsGroups
		auto optgroup = page->new_optgroup("");
		optgroup->set_show_modified_btns_val(false);
		optgroup->label_width = 230;
		auto line = Line{ "", "" };

		ConfigOptionDef def;
		def.type = coString;
		def.width = 150;
		def.gui_type = "legend";
        def.mode = comAdvanced;
		def.tooltip = L("Values in this column are for Full Power mode");
		def.default_value = new ConfigOptionString{ L("Full Power") };

		auto option = Option(def, "full_power_legend");
		line.append_option(option);

		def.tooltip = L("Values in this column are for Silent mode");
		def.default_value = new ConfigOptionString{ L("Silent") };
		option = Option(def, "silent_legend");
		line.append_option(option);

		optgroup->append_line(line);
	}

	std::vector<std::string> axes{ "x", "y", "z", "e" };
	auto optgroup = page->new_optgroup(_(L("Maximum feedrates")));
		for (const std::string &axis : axes)	{
			append_option_line(optgroup, "machine_max_feedrate_" + axis);
		}

	optgroup = page->new_optgroup(_(L("Maximum accelerations")));
		for (const std::string &axis : axes)	{
			append_option_line(optgroup, "machine_max_acceleration_" + axis);
		}
		append_option_line(optgroup, "machine_max_acceleration_extruding");
		append_option_line(optgroup, "machine_max_acceleration_retracting");

	optgroup = page->new_optgroup(_(L("Jerk limits")));
		for (const std::string &axis : axes)	{
			append_option_line(optgroup, "machine_max_jerk_" + axis);
		}

	optgroup = page->new_optgroup(_(L("Minimum feedrates")));
		append_option_line(optgroup, "machine_min_extruding_rate");
		append_option_line(optgroup, "machine_min_travel_rate");

	return page;
}


void TabPrinter::build_extruder_pages()
{
	size_t		n_before_extruders = 2;			//	Count of pages before Extruder pages
	bool		is_marlin_flavor = m_config->option<ConfigOptionEnum<GCodeFlavor>>("gcode_flavor")->value == gcfMarlin;

	// Add/delete Kinematics page according to is_marlin_flavor
	size_t existed_page = 0;
	for (int i = n_before_extruders; i < m_pages.size(); ++i) // first make sure it's not there already
		if (m_pages[i]->title().find(_(L("Machine limits"))) != std::string::npos) {
			if (!is_marlin_flavor || m_rebuild_kinematics_page)
				m_pages.erase(m_pages.begin() + i);
			else
				existed_page = i;
			break;
		}

	if (existed_page < n_before_extruders && is_marlin_flavor) {
		auto page = build_kinematics_page();
		m_pages.insert(m_pages.begin() + n_before_extruders, page);
	}

	if (is_marlin_flavor) 
		n_before_extruders++;
	size_t		n_after_single_extruder_MM = 2; //	Count of pages after single_extruder_multi_material page

	if (m_extruders_count_old == m_extruders_count || 
		(m_has_single_extruder_MM_page && m_extruders_count == 1))
	{
		// if we have a single extruder MM setup, add a page with configuration options:
		for (int i = 0; i < m_pages.size(); ++i) // first make sure it's not there already
			if (m_pages[i]->title().find(_(L("Single extruder MM setup"))) != std::string::npos) {
				m_pages.erase(m_pages.begin() + i);
				break;
			}
		m_has_single_extruder_MM_page = false;
	}
	if (m_extruders_count > 1 && m_config->opt_bool("single_extruder_multi_material") && !m_has_single_extruder_MM_page) {
		// create a page, but pretend it's an extruder page, so we can add it to m_pages ourselves
		auto page = add_options_page(_(L("Single extruder MM setup")), "printer_empty.png", true);
		auto optgroup = page->new_optgroup(_(L("Single extruder multimaterial parameters")));
		optgroup->append_single_option_line("cooling_tube_retraction");
		optgroup->append_single_option_line("cooling_tube_length");
		optgroup->append_single_option_line("parking_pos_retraction");
        optgroup->append_single_option_line("extra_loading_move");
        optgroup->append_single_option_line("high_current_on_filament_swap");
		m_pages.insert(m_pages.end() - n_after_single_extruder_MM, page);
		m_has_single_extruder_MM_page = true;
	}
	

	for (auto extruder_idx = m_extruders_count_old; extruder_idx < m_extruders_count; ++extruder_idx) {
		//# build page
		char buf[512];
		sprintf(buf, _CHB(L("Extruder %d")), extruder_idx + 1);
		auto page = add_options_page(from_u8(buf), "funnel.png", true);
		m_pages.insert(m_pages.begin() + n_before_extruders + extruder_idx, page);
			
			auto optgroup = page->new_optgroup(_(L("Size")));
			optgroup->append_single_option_line("nozzle_diameter", extruder_idx);
		
			optgroup = page->new_optgroup(_(L("Layer height limits")));
			optgroup->append_single_option_line("min_layer_height", extruder_idx);
			optgroup->append_single_option_line("max_layer_height", extruder_idx);
				
		
			optgroup = page->new_optgroup(_(L("Position (for multi-extruder printers)")));
			optgroup->append_single_option_line("extruder_offset", extruder_idx);
		
			optgroup = page->new_optgroup(_(L("Retraction")));
			optgroup->append_single_option_line("retract_length", extruder_idx);
			optgroup->append_single_option_line("retract_lift", extruder_idx);
				Line line = { _(L("Only lift Z")), "" };
                line.append_option(optgroup->get_option("retract_lift_above", extruder_idx));
                line.append_option(optgroup->get_option("retract_lift_below", extruder_idx));
                line.append_option(optgroup->get_option("retract_lift_not_last_layer", extruder_idx));
				optgroup->append_line(line);
			
			optgroup->append_single_option_line("retract_speed", extruder_idx);
			optgroup->append_single_option_line("deretract_speed", extruder_idx);
			optgroup->append_single_option_line("retract_restart_extra", extruder_idx);
			optgroup->append_single_option_line("retract_before_travel", extruder_idx);
			optgroup->append_single_option_line("retract_layer_change", extruder_idx);
			optgroup->append_single_option_line("wipe", extruder_idx);
			optgroup->append_single_option_line("retract_before_wipe", extruder_idx);
	
			optgroup = page->new_optgroup(_(L("Retraction when tool is disabled (advanced settings for multi-extruder setups)")));
			optgroup->append_single_option_line("retract_length_toolchange", extruder_idx);
			optgroup->append_single_option_line("retract_restart_extra_toolchange", extruder_idx);

			optgroup = page->new_optgroup(_(L("Preview")));
			optgroup->append_single_option_line("extruder_colour", extruder_idx);
	}
 
	// # remove extra pages
	if (m_extruders_count < m_extruders_count_old)
		m_pages.erase(	m_pages.begin() + n_before_extruders + m_extruders_count, 
						m_pages.begin() + n_before_extruders + m_extruders_count_old);

	m_extruders_count_old = m_extruders_count;
	rebuild_page_tree();
}

// this gets executed after preset is loaded and before GUI fields are updated
void TabPrinter::on_preset_loaded()
{
	// update the extruders count field
	auto   *nozzle_diameter = dynamic_cast<const ConfigOptionFloats*>(m_config->option("nozzle_diameter"));
	int extruders_count = nozzle_diameter->values.size();
	set_value("extruders_count", extruders_count);
	// update the GUI field according to the number of nozzle diameters supplied
	extruders_count_changed(extruders_count);
}

void TabPrinter::update_pages()
{
    // update m_pages ONLY if printer technology is changed
    const PrinterTechnology new_printer_technology = m_presets->get_edited_preset().printer_technology();
    if (new_printer_technology == m_printer_technology)
        return;

    // hide all old pages
    for (auto& el : m_pages)
        el.get()->Hide();

    // set m_pages to m_pages_(technology before changing)
    m_printer_technology == ptFFF ? m_pages.swap(m_pages_fff) : m_pages.swap(m_pages_sla);

    // build Tab according to the technology, if it's not exist jet OR
    // set m_pages_(technology after changing) to m_pages
    // m_printer_technology will be set by Tab::load_current_preset()
    if (new_printer_technology == ptFFF)
        m_pages_fff.empty() ? build_fff() : m_pages.swap(m_pages_fff);
    else 
        m_pages_sla.empty() ? build_sla() : m_pages.swap(m_pages_sla);

    rebuild_page_tree(true);
}

void TabPrinter::update()
{
    m_presets->get_edited_preset().printer_technology() == ptFFF ? update_fff() : update_sla();
}

void TabPrinter::update_fff()
{
	Freeze();

	bool en;
	auto serial_speed = get_field("serial_speed");
	if (serial_speed != nullptr) {
		en = !m_config->opt_string("serial_port").empty();
		get_field("serial_speed")->toggle(en);
		if (m_config->opt_int("serial_speed") != 0 && en)
			m_serial_test_btn->Enable();
		else 
			m_serial_test_btn->Disable();
	}

	{
		std::unique_ptr<PrintHost> host(PrintHost::get_print_host(m_config));
		m_print_host_test_btn->Enable(!m_config->opt_string("print_host").empty() && host->can_test());
		m_printhost_browse_btn->Enable(host->has_auto_discovery());
	}

	bool have_multiple_extruders = m_extruders_count > 1;
	get_field("toolchange_gcode")->toggle(have_multiple_extruders);
	get_field("single_extruder_multi_material")->toggle(have_multiple_extruders);

	bool is_marlin_flavor = m_config->option<ConfigOptionEnum<GCodeFlavor>>("gcode_flavor")->value == gcfMarlin;

	{
		Field *sm = get_field("silent_mode");
		if (! is_marlin_flavor)
			// Disable silent mode for non-marlin firmwares.
			get_field("silent_mode")->toggle(false);
		if (is_marlin_flavor)
			sm->enable();
		else
			sm->disable();
	}

	if (m_use_silent_mode != m_config->opt_bool("silent_mode"))	{
		m_rebuild_kinematics_page = true;
		m_use_silent_mode = m_config->opt_bool("silent_mode");
	}

	for (size_t i = 0; i < m_extruders_count; ++i) {
		bool have_retract_length = m_config->opt_float("retract_length", i) > 0;

		// when using firmware retraction, firmware decides retraction length
		bool use_firmware_retraction = m_config->opt_bool("use_firmware_retraction");
		get_field("retract_length", i)->toggle(!use_firmware_retraction);

		// user can customize travel length if we have retraction length or we"re using
		// firmware retraction
		get_field("retract_before_travel", i)->toggle(have_retract_length || use_firmware_retraction);

		// user can customize other retraction options if retraction is enabled
		bool retraction = (have_retract_length || use_firmware_retraction);
		std::vector<std::string> vec = { "retract_lift", "retract_layer_change" };
		for (auto el : vec)
			get_field(el, i)->toggle(retraction);

		// retract lift above / below only applies if using retract lift
		vec.resize(0);
		vec = { "retract_lift_above", "retract_lift_below", "retract_lift_not_last_layer" };
		for (auto el : vec)
			get_field(el, i)->toggle(retraction && m_config->opt_float("retract_lift", i) > 0);

		// some options only apply when not using firmware retraction
		vec.resize(0);
		vec = { "retract_speed", "deretract_speed", "retract_before_wipe", "retract_restart_extra", "wipe" };
		for (auto el : vec)
			get_field(el, i)->toggle(retraction && !use_firmware_retraction);

		bool wipe = m_config->opt_bool("wipe", i);
		get_field("retract_before_wipe", i)->toggle(wipe);

		if (use_firmware_retraction && wipe) {
			auto dialog = new wxMessageDialog(parent(),
				_(L("The Wipe option is not available when using the Firmware Retraction mode.\n"
				"\nShall I disable it in order to enable Firmware Retraction?")),
				_(L("Firmware Retraction")), wxICON_WARNING | wxYES | wxNO);

			DynamicPrintConfig new_conf = *m_config;
			if (dialog->ShowModal() == wxID_YES) {
				auto wipe = static_cast<ConfigOptionBools*>(m_config->option("wipe")->clone());
				for (int w = 0; w < wipe->values.size(); w++)
					wipe->values[w] = false;
				new_conf.set_key_value("wipe", wipe);
			}
			else {
				new_conf.set_key_value("use_firmware_retraction", new ConfigOptionBool(false));
			}
			load_config(new_conf);
		}

		get_field("retract_length_toolchange", i)->toggle(have_multiple_extruders);

		bool toolchange_retraction = m_config->opt_float("retract_length_toolchange", i) > 0;
		get_field("retract_restart_extra_toolchange", i)->toggle
			(have_multiple_extruders && toolchange_retraction);
	}

	Thaw();
}

void TabPrinter::update_sla()
{ ; }

// Initialize the UI from the current preset
void Tab::load_current_preset()
{
	const Preset& preset = m_presets->get_edited_preset();

	(preset.is_default || preset.is_system) ? m_btn_delete_preset->Disable() : m_btn_delete_preset->Enable(true);

    update();
	if (m_name == "printer") {
		// For the printer profile, generate the extruder pages.
		if (preset.printer_technology() == ptFFF)
			on_preset_loaded();
		else
			wxGetApp().sidebar().update_objects_list_extruder_column(1);
	}
    // Reload preset pages with the new configuration values.
    reload_config();

	m_bmp_non_system = m_presets->get_selected_preset_parent() ? &m_bmp_value_unlock : &m_bmp_white_bullet;
	m_ttg_non_system = m_presets->get_selected_preset_parent() ? &m_ttg_value_unlock : &m_ttg_white_bullet_ns;
	m_tt_non_system = m_presets->get_selected_preset_parent()  ? &m_tt_value_unlock  : &m_ttg_white_bullet_ns;

	m_undo_to_sys_btn->Enable(!preset.is_default);

#if 0
	// use CallAfter because some field triggers schedule on_change calls using CallAfter,
	// and we don't want them to be called after this update_dirty() as they would mark the 
	// preset dirty again
	// (not sure this is true anymore now that update_dirty is idempotent)
	wxTheApp->CallAfter([this]
#endif
	{
		// checking out if this Tab exists till this moment
		if (!wxGetApp().checked_tab(this))
			return;
		update_tab_ui();

        // update show/hide tabs
        if (m_name == "printer") {
            const PrinterTechnology printer_technology = m_presets->get_edited_preset().printer_technology();
            if (printer_technology != static_cast<TabPrinter*>(this)->m_printer_technology)
            {
                for (auto tab : wxGetApp().tabs_list) {
                    if (tab->type() == Preset::TYPE_PRINTER) // Printer tab is shown every time
                        continue;
                    if (tab->supports_printer_technology(printer_technology))
                    {
                        wxGetApp().tab_panel()->InsertPage(wxGetApp().tab_panel()->FindPage(this), tab, tab->title());
                        #ifdef __linux__ // the tabs apparently need to be explicitly shown on Linux (pull request #1563)
                            int page_id = wxGetApp().tab_panel()->FindPage(tab);
                            wxGetApp().tab_panel()->GetPage(page_id)->Show(true);
                        #endif // __linux__
                    }
                    else {
                        int page_id = wxGetApp().tab_panel()->FindPage(tab);
                        wxGetApp().tab_panel()->GetPage(page_id)->Show(false);
                        wxGetApp().tab_panel()->RemovePage(page_id);
                    } 
                }
                static_cast<TabPrinter*>(this)->m_printer_technology = printer_technology;
            }
			on_presets_changed();
			if (printer_technology == ptFFF) {
				static_cast<TabPrinter*>(this)->m_initial_extruders_count = static_cast<TabPrinter*>(this)->m_extruders_count;
				const Preset* parent_preset = m_presets->get_selected_preset_parent();
				static_cast<TabPrinter*>(this)->m_sys_extruders_count = parent_preset == nullptr ? 0 :
					static_cast<const ConfigOptionFloats*>(parent_preset->config.option("nozzle_diameter"))->values.size();
			}
		}
		else {
			on_presets_changed();
            if (m_type == Preset::TYPE_SLA_PRINT || m_type == Preset::TYPE_PRINT)// if (m_name == "print")
				update_frequently_changed_parameters();
		}

		m_opt_status_value = (m_presets->get_selected_preset_parent() ? osSystemValue : 0) | osInitValue;
		init_options_list();
        update_visibility();
		update_changed_ui();
	}
#if 0
	);
#endif
}

//Regerenerate content of the page tree.
void Tab::rebuild_page_tree(bool tree_sel_change_event /*= false*/)
{
	Freeze();

	// get label of the currently selected item
    const auto sel_item = m_treectrl->GetSelection();
	const auto selected = sel_item ? m_treectrl->GetItemText(sel_item) : "";
	const auto rootItem = m_treectrl->GetRootItem();

	auto have_selection = 0;
	m_treectrl->DeleteChildren(rootItem);
	for (auto p : m_pages)
	{
		auto itemId = m_treectrl->AppendItem(rootItem, p->title(), p->iconID());
		m_treectrl->SetItemTextColour(itemId, p->get_item_colour());
		if (p->title() == selected) {
// 			if (!(p->title() == _(L("Machine limits")) || p->title() == _(L("Single extruder MM setup")))) // These Pages have to be updated inside OnTreeSelChange
// 				m_disable_tree_sel_changed_event = !tree_sel_change_event;
			m_treectrl->SelectItem(itemId);
			m_disable_tree_sel_changed_event = false;
			have_selection = 1;
		}
	}

	if (!have_selection) {
		// this is triggered on first load, so we don't disable the sel change event
		m_treectrl->SelectItem(m_treectrl->GetFirstVisibleItem());//! (treectrl->GetFirstChild(rootItem));
	}
	Thaw();
}

void Tab::update_page_tree_visibility()
{
    const auto sel_item = m_treectrl->GetSelection();
    const auto selected = sel_item ? m_treectrl->GetItemText(sel_item) : "";
    const auto rootItem = m_treectrl->GetRootItem();

    auto have_selection = 0;
    m_treectrl->DeleteChildren(rootItem);
    for (auto p : m_pages)
    {
        if (!p->get_show())
            continue;
        auto itemId = m_treectrl->AppendItem(rootItem, p->title(), p->iconID());
        m_treectrl->SetItemTextColour(itemId, p->get_item_colour());
        if (p->title() == selected) {
            m_treectrl->SelectItem(itemId);
            have_selection = 1;
        }
    }

    if (!have_selection) {
        // this is triggered on first load, so we don't disable the sel change event
        m_treectrl->SelectItem(m_treectrl->GetFirstVisibleItem());//! (treectrl->GetFirstChild(rootItem));
    }

}

// Called by the UI combo box when the user switches profiles.
// Select a preset by a name.If !defined(name), then the default preset is selected.
// If the current profile is modified, user is asked to save the changes.
void Tab::select_preset(std::string preset_name)
{
	// If no name is provided, select the "-- default --" preset.
	if (preset_name.empty())
		preset_name = m_presets->default_preset().name;
	bool current_dirty = m_presets->current_is_dirty();
	bool print_tab     = m_presets->type() == Preset::TYPE_PRINT || m_presets->type() == Preset::TYPE_SLA_PRINT;
	bool printer_tab   = m_presets->type() == Preset::TYPE_PRINTER;
	bool canceled      = false;
	m_dependent_tabs = {};
	if (current_dirty && !may_discard_current_dirty_preset()) {
		canceled = true;
	} else if (print_tab) {
		// Before switching the print profile to a new one, verify, whether the currently active filament or SLA material
		// are compatible with the new print.
		// If it is not compatible and the current filament or SLA material are dirty, let user decide
		// whether to discard the changes or keep the current print selection.
		PrinterTechnology  printer_technology = m_preset_bundle->printers.get_edited_preset().printer_technology();
		PresetCollection  &dependent = (printer_technology == ptFFF) ? m_preset_bundle->filaments : m_preset_bundle->sla_materials;
        bool 			   old_preset_dirty = dependent.current_is_dirty();
        bool 			   new_preset_compatible = dependent.get_edited_preset().is_compatible_with_print(*m_presets->find_preset(preset_name, true));
        if (! canceled)
            canceled = old_preset_dirty && ! new_preset_compatible && ! may_discard_current_dirty_preset(&dependent, preset_name);
        if (! canceled) {
            // The preset will be switched to a different, compatible preset, or the '-- default --'.
            m_dependent_tabs.emplace_back((printer_technology == ptFFF) ? Preset::Type::TYPE_FILAMENT : Preset::Type::TYPE_SLA_MATERIAL);
            if (old_preset_dirty)
                dependent.discard_current_changes();
        }
	} else if (printer_tab) {
		// Before switching the printer to a new one, verify, whether the currently active print and filament
		// are compatible with the new printer.
		// If they are not compatible and the current print or filament are dirty, let user decide
		// whether to discard the changes or keep the current printer selection.
		//
		// With the introduction of the SLA printer types, we need to support switching between
		// the FFF and SLA printers.
		const Preset 		&new_printer_preset     = *m_presets->find_preset(preset_name, true);
		PrinterTechnology    old_printer_technology = m_presets->get_edited_preset().printer_technology();
		PrinterTechnology    new_printer_technology = new_printer_preset.printer_technology();
        if (new_printer_technology == ptSLA && old_printer_technology == ptFFF && !may_switch_to_SLA_preset())
            canceled = true;
        else {
            struct PresetUpdate {
                Preset::Type         tab_type;
                PresetCollection 	*presets;
                PrinterTechnology    technology;
                bool    	         old_preset_dirty;
                bool         	     new_preset_compatible;
            };
            std::vector<PresetUpdate> updates = {
                { Preset::Type::TYPE_PRINT,         &m_preset_bundle->prints,       ptFFF },
                { Preset::Type::TYPE_SLA_PRINT,     &m_preset_bundle->sla_prints,   ptSLA },
                { Preset::Type::TYPE_FILAMENT,      &m_preset_bundle->filaments,    ptFFF },
                { Preset::Type::TYPE_SLA_MATERIAL,  &m_preset_bundle->sla_materials,ptSLA }
            };
            for (PresetUpdate &pu : updates) {
                pu.old_preset_dirty = (old_printer_technology == pu.technology) && pu.presets->current_is_dirty();
                pu.new_preset_compatible = (new_printer_technology == pu.technology) && pu.presets->get_edited_preset().is_compatible_with_printer(new_printer_preset);
                if (!canceled)
                    canceled = pu.old_preset_dirty && !pu.new_preset_compatible && !may_discard_current_dirty_preset(pu.presets, preset_name);
            }
            if (!canceled) {
                for (PresetUpdate &pu : updates) {
                    // The preset will be switched to a different, compatible preset, or the '-- default --'.
                    if (pu.technology == new_printer_technology)
                        m_dependent_tabs.emplace_back(pu.tab_type);
                    if (pu.old_preset_dirty)
                        pu.presets->discard_current_changes();
                }
            }
        }
	}
	if (canceled) {
		update_tab_ui();
		// Trigger the on_presets_changed event so that we also restore the previous value in the plater selector,
		// if this action was initiated from the platter.
		on_presets_changed();
	} else {
		if (current_dirty)
			m_presets->discard_current_changes();
		m_presets->select_preset_by_name(preset_name, false);
		// Mark the print & filament enabled if they are compatible with the currently selected preset.
		// The following method should not discard changes of current print or filament presets on change of a printer profile,
		// if they are compatible with the current printer.
		if (current_dirty || print_tab || printer_tab)
			m_preset_bundle->update_compatible(true);
		// Initialize the UI from the current preset.
        if (printer_tab)
            static_cast<TabPrinter*>(this)->update_pages();
		load_current_preset();
	}
}

// If the current preset is dirty, the user is asked whether the changes may be discarded.
// if the current preset was not dirty, or the user agreed to discard the changes, 1 is returned.
bool Tab::may_discard_current_dirty_preset(PresetCollection* presets /*= nullptr*/, const std::string& new_printer_name /*= ""*/)
{
	if (presets == nullptr) presets = m_presets;
	// Display a dialog showing the dirty options in a human readable form.
	const Preset& old_preset = presets->get_edited_preset();
	std::string   type_name  = presets->name();
	wxString      tab        = "          ";
	wxString      name       = old_preset.is_default ?
		wxString::Format(_(L("Default preset (%s)")), _(type_name)) :                       //_(L("Default ")) + type_name + _(L(" preset")) :                
		wxString::Format(_(L("Preset (%s)")), _(type_name)) + "\n" + tab + old_preset.name; //type_name + _(L(" preset\n")) + tab + old_preset.name;

	// Collect descriptions of the dirty options.
	wxString changes;
	for (const std::string &opt_key : presets->current_dirty_options()) {
		const ConfigOptionDef &opt = m_config->def()->options.at(opt_key);
		/*std::string*/wxString name = "";
		if (! opt.category.empty())
			name += _(opt.category) + " > ";
		name += !opt.full_label.empty() ?
				_(opt.full_label) : 
				_(opt.label);
		changes += tab + /*from_u8*/(name) + "\n";
	}
	// Show a confirmation dialog with the list of dirty options.
	wxString message = name + "\n\n";
	if (new_printer_name.empty())
		message += _(L("has the following unsaved changes:"));
	else {
		message += (m_type == Slic3r::Preset::TYPE_PRINTER) ?
				_(L("is not compatible with printer")) :
				_(L("is not compatible with print profile"));
		message += wxString("\n") + tab + from_u8(new_printer_name) + "\n\n";
		message += _(L("and it has the following unsaved changes:"));
	}
	auto confirm = new wxMessageDialog(parent(),
		message + "\n" + changes + "\n\n" + _(L("Discard changes and continue anyway?")),
		_(L("Unsaved Changes")), wxYES_NO | wxNO_DEFAULT | wxICON_QUESTION);
	return confirm->ShowModal() == wxID_YES;
}

// If we are switching from the FFF-preset to the SLA, we should to control the printed objects if they have a part(s).
// Because of we can't to print the multi-part objects with SLA technology.
bool Tab::may_switch_to_SLA_preset()
{
    if (wxGetApp().obj_list()->has_multi_part_objects())
    {
        show_info( parent(), 
                    _(L("It's impossible to print multi-part object(s) with SLA technology.")) + "\n\n" +
                    _(L("Please check your object list before preset changing.")),
                    _(L("Attention!")) );
        return false;
    }
    return true;
}

void Tab::OnTreeSelChange(wxTreeEvent& event)
{
	if (m_disable_tree_sel_changed_event) return;

// There is a bug related to Ubuntu overlay scrollbars, see https://github.com/prusa3d/Slic3r/issues/898 and https://github.com/prusa3d/Slic3r/issues/952.
// The issue apparently manifests when Show()ing a window with overlay scrollbars while the UI is frozen. For this reason,
// we will Thaw the UI prematurely on Linux. This means destroing the no_updates object prematurely.
#ifdef __linux__	
	std::unique_ptr<wxWindowUpdateLocker> no_updates(new wxWindowUpdateLocker(this));
#else
	wxWindowUpdateLocker noUpdates(this);
#endif

    if (m_pages.empty())
        return;

	Page* page = nullptr;
    const auto sel_item = m_treectrl->GetSelection();
    const auto selection = sel_item ? m_treectrl->GetItemText(sel_item) : "";
    for (auto p : m_pages)
		if (p->title() == selection)
		{
			page = p.get();
			m_is_nonsys_values = page->m_is_nonsys_values;
			m_is_modified_values = page->m_is_modified_values;
			break;
		}
	if (page == nullptr) return;

	for (auto& el : m_pages)
		el.get()->Hide();

#ifdef __linux__
    no_updates.reset(nullptr);
#endif

	page->Show();
	m_hsizer->Layout();
	Refresh();

	update_undo_buttons();
}

void Tab::OnKeyDown(wxKeyEvent& event)
{
	if (event.GetKeyCode() == WXK_TAB)
		m_treectrl->Navigate(event.ShiftDown() ? wxNavigationKeyEvent::IsBackward : wxNavigationKeyEvent::IsForward);
	else
		event.Skip();
}

// Save the current preset into file.
// This removes the "dirty" flag of the preset, possibly creates a new preset under a new name,
// and activates the new preset.
// Wizard calls save_preset with a name "My Settings", otherwise no name is provided and this method
// opens a Slic3r::GUI::SavePresetWindow dialog.
void Tab::save_preset(std::string name /*= ""*/)
{
	// since buttons(and choices too) don't get focus on Mac, we set focus manually
	// to the treectrl so that the EVT_* events are fired for the input field having
	// focus currently.is there anything better than this ?
//!	m_treectrl->OnSetFocus();

	if (name.empty()) {
		auto preset = m_presets->get_selected_preset();
		auto default_name = preset.is_default ? "Untitled" : preset.name;
 		bool have_extention = boost::iends_with(default_name, ".ini");
		if (have_extention)
		{
			size_t len = default_name.length()-4;
			default_name.resize(len);
		}
		//[map $_->name, grep !$_->default && !$_->external, @{$self->{presets}}],
		std::vector<std::string> values;
		for (size_t i = 0; i < m_presets->size(); ++i) {
			const Preset &preset = m_presets->preset(i);
			if (preset.is_default || preset.is_system || preset.is_external)
				continue;
			values.push_back(preset.name);
		}

		auto dlg = new SavePresetWindow(parent());
		dlg->build(title(), default_name, values);	
		if (dlg->ShowModal() != wxID_OK)
			return;
		name = dlg->get_name();
		if (name == "") {
			show_error(this, _(L("The supplied name is empty. It can't be saved.")));
			return;
		}
		const Preset *existing = m_presets->find_preset(name, false);
		if (existing && (existing->is_default || existing->is_system)) {
			show_error(this, _(L("Cannot overwrite a system profile.")));
			return;
		}
		if (existing && (existing->is_external)) {
			show_error(this, _(L("Cannot overwrite an external profile.")));
			return;
		}
	}

	// Save the preset into Slic3r::data_dir / presets / section_name / preset_name.ini
	m_presets->save_current_preset(name);
	// Mark the print & filament enabled if they are compatible with the currently selected preset.
	m_preset_bundle->update_compatible(false);
	// Add the new item into the UI component, remove dirty flags and activate the saved item.
	update_tab_ui();
	// Update the selection boxes at the platter.
	on_presets_changed();
	// If current profile is saved, "delete preset" button have to be enabled
	m_btn_delete_preset->Enable(true);

	if (m_name == "printer")
		static_cast<TabPrinter*>(this)->m_initial_extruders_count = static_cast<TabPrinter*>(this)->m_extruders_count;
	update_changed_ui();
}

// Called for a currently selected preset.
void Tab::delete_preset()
{
	auto current_preset = m_presets->get_selected_preset();
	// Don't let the user delete the ' - default - ' configuration.
	wxString action = current_preset.is_external ? _(L("remove")) : _(L("delete"));
	wxString msg = _(L("Are you sure you want to ")) + action + _(L(" the selected preset?"));
	action = current_preset.is_external ? _(L("Remove")) : _(L("Delete"));
	wxString title = action + _(L(" Preset"));
	if (current_preset.is_default ||
		wxID_YES != wxMessageDialog(parent(), msg, title, wxYES_NO | wxNO_DEFAULT | wxICON_QUESTION).ShowModal())
		return;
	// Delete the file and select some other reasonable preset.
	// The 'external' presets will only be removed from the preset list, their files will not be deleted.
	try{ m_presets->delete_current_preset(); }
	catch (const std::exception & /* e */)
	{
		return;
	}
	// Load the newly selected preset into the UI, update selection combo boxes with their dirty flags.
	load_current_preset();
}

void Tab::toggle_show_hide_incompatible()
{
	m_show_incompatible_presets = !m_show_incompatible_presets;
	update_show_hide_incompatible_button();
	update_tab_ui();
}

void Tab::update_show_hide_incompatible_button()
{
	m_btn_hide_incompatible_presets->SetBitmap(m_show_incompatible_presets ?
		m_bmp_show_incompatible_presets : m_bmp_hide_incompatible_presets);
	m_btn_hide_incompatible_presets->SetToolTip(m_show_incompatible_presets ?
		"Both compatible an incompatible presets are shown. Click to hide presets not compatible with the current printer." :
		"Only compatible presets are shown. Click to show both the presets compatible and not compatible with the current printer.");
}

void Tab::update_ui_from_settings()
{
	// Show the 'show / hide presets' button only for the print and filament tabs, and only if enabled
	// in application preferences.
	m_show_btn_incompatible_presets = wxGetApp().app_config->get("show_incompatible_presets")[0] == '1' ? true : false;
	bool show = m_show_btn_incompatible_presets && m_type != Slic3r::Preset::TYPE_PRINTER;
	Layout();
	show ? m_btn_hide_incompatible_presets->Show() :  m_btn_hide_incompatible_presets->Hide();
	// If the 'show / hide presets' button is hidden, hide the incompatible presets.
	if (show) {
		update_show_hide_incompatible_button();
	}
	else {
		if (m_show_incompatible_presets) {
			m_show_incompatible_presets = false;
			update_tab_ui();
		}
	}
}

// Return a callback to create a Tab widget to mark the preferences as compatible / incompatible to the current printer.
wxSizer* Tab::compatible_widget_create(wxWindow* parent, PresetDependencies &deps)
{
	deps.checkbox = new wxCheckBox(parent, wxID_ANY, _(L("All")));
	deps.btn = new wxButton(parent, wxID_ANY, _(L(" Set "))+dots, wxDefaultPosition, wxDefaultSize, wxBU_LEFT | wxBU_EXACTFIT);

	deps.btn->SetBitmap(wxBitmap(from_u8(Slic3r::var("printer_empty.png")), wxBITMAP_TYPE_PNG));

	auto sizer = new wxBoxSizer(wxHORIZONTAL);
	sizer->Add((deps.checkbox), 0, wxALIGN_CENTER_VERTICAL);
	sizer->Add((deps.btn), 0, wxALIGN_CENTER_VERTICAL);

	deps.checkbox->Bind(wxEVT_CHECKBOX, ([this, &deps](wxCommandEvent e)
	{
		deps.btn->Enable(! deps.checkbox->GetValue());
		// All printers have been made compatible with this preset.
		if (deps.checkbox->GetValue())
			this->load_key_value(deps.key_list, std::vector<std::string> {});
		this->get_field(deps.key_condition)->toggle(deps.checkbox->GetValue());
		this->update_changed_ui();
	}) );

	deps.btn->Bind(wxEVT_BUTTON, ([this, parent, &deps](wxCommandEvent e)
	{
		// Collect names of non-default non-external profiles.
		PrinterTechnology printer_technology = m_preset_bundle->printers.get_edited_preset().printer_technology();
		PresetCollection &depending_presets  = (deps.type == Preset::TYPE_PRINTER) ? m_preset_bundle->printers :
				(printer_technology == ptFFF) ? m_preset_bundle->prints : m_preset_bundle->sla_prints;
		wxArrayString presets;
		for (size_t idx = 0; idx < depending_presets.size(); ++ idx)
		{
			Preset& preset = depending_presets.preset(idx);
			bool add = ! preset.is_default && ! preset.is_external;
			if (add && deps.type == Preset::TYPE_PRINTER)
				// Only add printers with the same technology as the active printer.
				add &= preset.printer_technology() == printer_technology;
			if (add)
				presets.Add(from_u8(preset.name));
		}

		wxMultiChoiceDialog dlg(parent, deps.dialog_title, deps.dialog_label, presets);
		// Collect and set indices of depending_presets marked as compatible.
		wxArrayInt selections;
		auto *compatible_printers = dynamic_cast<const ConfigOptionStrings*>(m_config->option(deps.key_list));
		if (compatible_printers != nullptr || !compatible_printers->values.empty())
			for (auto preset_name : compatible_printers->values)
				for (size_t idx = 0; idx < presets.GetCount(); ++idx)
					if (presets[idx] == preset_name) {
						selections.Add(idx);
						break;
					}
		dlg.SetSelections(selections);
		std::vector<std::string> value;
		// Show the dialog.
		if (dlg.ShowModal() == wxID_OK) {
			selections.Clear();
			selections = dlg.GetSelections();
			for (auto idx : selections)
				value.push_back(presets[idx].ToUTF8().data());
			if (value.empty()) {
				deps.checkbox->SetValue(1);
				deps.btn->Disable();
			}
			// All depending_presets have been made compatible with this preset.
			this->load_key_value(deps.key_list, value);
			this->update_changed_ui();
		}
	}));
	return sizer;
}

void Tab::compatible_widget_reload(PresetDependencies &deps)
{
	bool has_any = ! m_config->option<ConfigOptionStrings>(deps.key_list)->values.empty();
	has_any ? deps.btn->Enable() : deps.btn->Disable();
	deps.checkbox->SetValue(! has_any);
	this->get_field(deps.key_condition)->toggle(! has_any);
}

void Tab::fill_icon_descriptions()
{
	m_icon_descriptions.push_back(t_icon_description(&m_bmp_value_lock, L("LOCKED LOCK;"
		"indicates that the settings are the same as the system values for the current option group")));

	m_icon_descriptions.push_back(t_icon_description(&m_bmp_value_unlock, L("UNLOCKED LOCK;"
		"indicates that some settings were changed and are not equal to the system values for "
		"the current option group.\n"
		"Click the UNLOCKED LOCK icon to reset all settings for current option group to "
		"the system values.")));

	m_icon_descriptions.push_back(t_icon_description(&m_bmp_white_bullet, L("WHITE BULLET;"
		"for the left button: \tindicates a non-system preset,\n"
		"for the right button: \tindicates that the settings hasn't been modified.")));

	m_icon_descriptions.push_back(t_icon_description(&m_bmp_value_revert, L("BACK ARROW;"
		"indicates that the settings were changed and are not equal to the last saved preset for "
		"the current option group.\n"
		"Click the BACK ARROW icon to reset all settings for the current option group to "
		"the last saved preset.")));
}

void Tab::set_tooltips_text()
{
// 	m_undo_to_sys_btn->SetToolTip(_(L(	"LOCKED LOCK icon indicates that the settings are the same as the system values "
// 										"for the current option group.\n"
// 										"UNLOCKED LOCK icon indicates that some settings were changed and are not equal "
// 										"to the system values for the current option group.\n"
// 										"WHITE BULLET icon indicates a non system preset.\n\n"
// 										"Click the UNLOCKED LOCK icon to reset all settings for current option group to "
// 										"the system values.")));
// 
// 	m_undo_btn->SetToolTip(_(L(	"WHITE BULLET icon indicates that the settings are the same as in the last saved"
// 								"preset  for the current option group.\n"
// 								"BACK ARROW icon indicates that the settings were changed and are not equal to "
// 								"the last saved preset for the current option group.\n\n"
// 								"Click the BACK ARROW icon to reset all settings for the current option group to "
// 								"the last saved preset.")));

	// --- Tooltip text for reset buttons (for whole options group)
	// Text to be shown on the "Revert to system" aka "Lock to system" button next to each input field.
	m_ttg_value_lock =		_(L("LOCKED LOCK icon indicates that the settings are the same as the system values "
								"for the current option group"));
	m_ttg_value_unlock =	_(L("UNLOCKED LOCK icon indicates that some settings were changed and are not equal "
								"to the system values for the current option group.\n"
								"Click to reset all settings for current option group to the system values."));
	m_ttg_white_bullet_ns =	_(L("WHITE BULLET icon indicates a non system preset."));
	m_ttg_non_system =		&m_ttg_white_bullet_ns;
	// Text to be shown on the "Undo user changes" button next to each input field.
	m_ttg_white_bullet =	_(L("WHITE BULLET icon indicates that the settings are the same as in the last saved "
								"preset for the current option group."));
	m_ttg_value_revert =	_(L("BACK ARROW icon indicates that the settings were changed and are not equal to "
								"the last saved preset for the current option group.\n"
								"Click to reset all settings for the current option group to the last saved preset."));

	// --- Tooltip text for reset buttons (for each option in group)
	// Text to be shown on the "Revert to system" aka "Lock to system" button next to each input field.
	m_tt_value_lock =		_(L("LOCKED LOCK icon indicates that the value is the same as the system value."));
	m_tt_value_unlock =		_(L("UNLOCKED LOCK icon indicates that the value was changed and is not equal "
								"to the system value.\n"
								"Click to reset current value to the system value."));
	// 	m_tt_white_bullet_ns=	_(L("WHITE BULLET icon indicates a non system preset."));
	m_tt_non_system =		&m_ttg_white_bullet_ns;
	// Text to be shown on the "Undo user changes" button next to each input field.
	m_tt_white_bullet =		_(L("WHITE BULLET icon indicates that the value is the same as in the last saved preset."));
	m_tt_value_revert =		_(L("BACK ARROW icon indicates that the value was changed and is not equal to the last saved preset.\n"
								"Click to reset current value to the last saved preset."));
}

void Page::reload_config()
{
	for (auto group : m_optgroups)
		group->reload_config();
}

void Page::update_visibility(ConfigOptionMode mode)
{
    bool ret_val = false;
    for (auto group : m_optgroups)
        ret_val = group->update_visibility(mode) || ret_val;

    m_show = ret_val;
}

Field* Page::get_field(const t_config_option_key& opt_key, int opt_index /*= -1*/) const
{
	Field* field = nullptr;
	for (auto opt : m_optgroups) {
		field = opt->get_fieldc(opt_key, opt_index);
		if (field != nullptr)
			return field;
	}
	return field;
}

bool Page::set_value(const t_config_option_key& opt_key, const boost::any& value) {
	bool changed = false;
	for(auto optgroup: m_optgroups) {
		if (optgroup->set_value(opt_key, value))
			changed = 1 ;
	}
	return changed;
}

// package Slic3r::GUI::Tab::Page;
ConfigOptionsGroupShp Page::new_optgroup(const wxString& title, int noncommon_label_width /*= -1*/)
{
    auto extra_column = [](wxWindow* parent, const Line& line)
    {
        std::string bmp_name;
        const std::vector<Option>& options = line.get_options();
        if (options.size() == 0 || options[0].opt.gui_type == "legend")
            bmp_name = "";// "error.png";
        else {
            auto mode = options[0].opt.mode;  //we assume that we have one option per line
            bmp_name = mode == comExpert   ? "mode_expert_.png" :
                       mode == comAdvanced ? "mode_middle_.png" : "mode_simple_.png";
        }                               
        auto bmp = new wxStaticBitmap(parent, wxID_ANY, bmp_name.empty() ? wxNullBitmap : wxBitmap(from_u8(var(bmp_name)), wxBITMAP_TYPE_PNG));
        return bmp;
    };

	//! config_ have to be "right"
	ConfigOptionsGroupShp optgroup = std::make_shared<ConfigOptionsGroup>(this, title, m_config, true, extra_column);
	if (noncommon_label_width >= 0)
		optgroup->label_width = noncommon_label_width;

#ifdef __WXOSX__
		auto tab = GetParent()->GetParent();
#else
		auto tab = GetParent();
#endif
	optgroup->m_on_change = [this, tab](t_config_option_key opt_key, boost::any value) {
		//! This function will be called from OptionGroup.
		//! Using of CallAfter is redundant.
		//! And in some cases it causes update() function to be recalled again
//!        wxTheApp->CallAfter([this, opt_key, value]() {
			static_cast<Tab*>(tab)->update_dirty();
			static_cast<Tab*>(tab)->on_value_change(opt_key, value);
//!        });
	};

	optgroup->m_get_initial_config = [this, tab]() {
		DynamicPrintConfig config = static_cast<Tab*>(tab)->m_presets->get_selected_preset().config;
		return config;
	};

	optgroup->m_get_sys_config = [this, tab]() {
		DynamicPrintConfig config = static_cast<Tab*>(tab)->m_presets->get_selected_preset_parent()->config;
		return config;
	};

	optgroup->have_sys_config = [this, tab]() {
		return static_cast<Tab*>(tab)->m_presets->get_selected_preset_parent() != nullptr;
	};

	vsizer()->Add(optgroup->sizer, 0, wxEXPAND | wxALL, 10);
	m_optgroups.push_back(optgroup);

	return optgroup;
}

void SavePresetWindow::build(const wxString& title, const std::string& default_name, std::vector<std::string> &values)
{
	auto text = new wxStaticText(this, wxID_ANY, _(L("Save ")) + title + _(L(" as:")), 
									wxDefaultPosition, wxDefaultSize);
	m_combo = new wxComboBox(this, wxID_ANY, from_u8(default_name), 
							wxDefaultPosition, wxDefaultSize, 0, 0, wxTE_PROCESS_ENTER);
	for (auto value : values)
		m_combo->Append(from_u8(value));
	auto buttons = CreateStdDialogButtonSizer(wxOK | wxCANCEL);

	auto sizer = new wxBoxSizer(wxVERTICAL);
	sizer->Add(text, 0, wxEXPAND | wxALL, 10);
	sizer->Add(m_combo, 0, wxEXPAND | wxLEFT | wxRIGHT, 10);
	sizer->Add(buttons, 0, wxALIGN_CENTER_HORIZONTAL | wxALL, 10);

	wxButton* btn = static_cast<wxButton*>(FindWindowById(wxID_OK, this));
	btn->Bind(wxEVT_BUTTON, [this](wxCommandEvent&) { accept(); });
	m_combo->Bind(wxEVT_TEXT_ENTER, [this](wxCommandEvent&) { accept(); });

	SetSizer(sizer);
	sizer->SetSizeHints(this);
}

void SavePresetWindow::accept()
{
	m_chosen_name = normalize_utf8_nfc(m_combo->GetValue().ToUTF8());
	if (!m_chosen_name.empty()) {
		const char* unusable_symbols = "<>:/\\|?*\"";
		bool is_unusable_symbol = false;
		bool is_unusable_postfix = false;
		const std::string unusable_postfix = PresetCollection::get_suffix_modified();//"(modified)";
		for (size_t i = 0; i < std::strlen(unusable_symbols); i++) {
			if (m_chosen_name.find_first_of(unusable_symbols[i]) != std::string::npos) {
				is_unusable_symbol = true;
				break;
			}
		}
		if (m_chosen_name.find(unusable_postfix) != std::string::npos)
			is_unusable_postfix = true;

		if (is_unusable_symbol) {
			show_error(this,_(L("The supplied name is not valid;")) + "\n" +
							_(L("the following characters are not allowed:")) + " <>:/\\|?*\"");
		}
		else if (is_unusable_postfix) {
			show_error(this,_(L("The supplied name is not valid;")) + "\n" +
							_(L("the following postfix are not allowed:")) + "\n\t" + //unusable_postfix);
							wxString::FromUTF8(unusable_postfix.c_str()));
		}
		else if (m_chosen_name == "- default -") {
			show_error(this, _(L("The supplied name is not available.")));
		}
		else {
			EndModal(wxID_OK);
		}
	}
}

void TabSLAMaterial::build()
{
    m_presets = &m_preset_bundle->sla_materials;
    load_initial_data();

    auto page = add_options_page(_(L("Material")), "package_green.png");

    auto optgroup = page->new_optgroup(_(L("Layers")));
//     optgroup->append_single_option_line("layer_height");
    optgroup->append_single_option_line("initial_layer_height");

    optgroup = page->new_optgroup(_(L("Exposure")));
    optgroup->append_single_option_line("exposure_time");
    optgroup->append_single_option_line("initial_exposure_time");

    optgroup = page->new_optgroup(_(L("Corrections")));
    optgroup->label_width = 190;
    std::vector<std::string> corrections = { "material_correction_printing", "material_correction_curing" };
    std::vector<std::string> axes{ "X", "Y", "Z" };
    for (auto& opt_key : corrections) {
        auto line = Line{ m_config->def()->get(opt_key)->full_label, "" };
        int id = 0;
        for (auto& axis : axes) {
            auto opt = optgroup->get_option(opt_key, id);
            opt.opt.label = axis;
            opt.opt.width = 60;
            line.append_option(opt);
            ++id;
        }
        optgroup->append_line(line);
    }

    page = add_options_page(_(L("Notes")), "note.png");
    optgroup = page->new_optgroup(_(L("Notes")), 0);
    optgroup->label_width = 0;
    Option option = optgroup->get_option("material_notes");
    option.opt.full_width = true;
    option.opt.height = 250;
    optgroup->append_single_option_line(option);

    page = add_options_page(_(L("Dependencies")), "wrench.png");
    optgroup = page->new_optgroup(_(L("Profile dependencies")));
    Line line = optgroup->create_single_option_line("compatible_printers");
    line.widget = [this](wxWindow* parent) {
        return compatible_widget_create(parent, m_compatible_printers);
    };
    optgroup->append_line(line, &m_colored_Label);
    option = optgroup->get_option("compatible_printers_condition");
    option.opt.full_width = true;
    optgroup->append_single_option_line(option);

    line = optgroup->create_single_option_line("compatible_prints");
    line.widget = [this](wxWindow* parent) {
		return compatible_widget_create(parent, m_compatible_prints);
	};
	optgroup->append_line(line, &m_colored_Label);
	option = optgroup->get_option("compatible_prints_condition");
	option.opt.full_width = true;
	optgroup->append_single_option_line(option);

    line = Line{ "", "" };
    line.full_width = 1;
    line.widget = [this](wxWindow* parent) {
        return description_line_widget(parent, &m_parent_preset_description_line);
    };
    optgroup->append_line(line);
}

// Reload current config (aka presets->edited_preset->config) into the UI fields.
void TabSLAMaterial::reload_config()
{
	this->compatible_widget_reload(m_compatible_printers);
	this->compatible_widget_reload(m_compatible_prints);
	Tab::reload_config();
}

void TabSLAMaterial::update()
{
    if (m_preset_bundle->printers.get_selected_preset().printer_technology() == ptFFF)
        return; // #ys_FIXME
}

void TabSLAPrint::build()
{
    m_presets = &m_preset_bundle->sla_prints;
    load_initial_data();

    auto page = add_options_page(_(L("Layers and perimeters")), "package_green.png");

    auto optgroup = page->new_optgroup(_(L("Layers")));
    optgroup->append_single_option_line("layer_height");

    page = add_options_page(_(L("Supports")), "building.png");
    optgroup = page->new_optgroup(_(L("Supports")));
    optgroup->append_single_option_line("supports_enable");

    optgroup = page->new_optgroup(_(L("Support head")));
    optgroup->append_single_option_line("support_head_front_diameter");
    optgroup->append_single_option_line("support_head_penetration");
    optgroup->append_single_option_line("support_head_width");

    optgroup = page->new_optgroup(_(L("Support pillar")));
    optgroup->append_single_option_line("support_pillar_diameter");
    optgroup->append_single_option_line("support_pillar_connection_mode");
    optgroup->append_single_option_line("support_pillar_widening_factor");
    optgroup->append_single_option_line("support_base_diameter");
    optgroup->append_single_option_line("support_base_height");
    optgroup->append_single_option_line("support_object_elevation");

    optgroup = page->new_optgroup(_(L("Connection of the support sticks and junctions")));
    optgroup->append_single_option_line("support_critical_angle");
    optgroup->append_single_option_line("support_max_bridge_length");

    optgroup = page->new_optgroup(_(L("Automatic generation")));
    optgroup->append_single_option_line("support_density_at_horizontal");
    optgroup->append_single_option_line("support_density_at_45");
    optgroup->append_single_option_line("support_minimal_z");

    page = add_options_page(_(L("Pad")), "brick.png");
    optgroup = page->new_optgroup(_(L("Pad")));
    optgroup->append_single_option_line("pad_enable");
    optgroup->append_single_option_line("pad_wall_thickness");
    optgroup->append_single_option_line("pad_wall_height");
    optgroup->append_single_option_line("pad_max_merge_distance");
    optgroup->append_single_option_line("pad_edge_radius");

	page = add_options_page(_(L("Output options")), "page_white_go.png");
	optgroup = page->new_optgroup(_(L("Output file")));
	Option option = optgroup->get_option("output_filename_format");
	option.opt.full_width = true;
	optgroup->append_single_option_line(option);

    page = add_options_page(_(L("Dependencies")), "wrench.png");
    optgroup = page->new_optgroup(_(L("Profile dependencies")));
    Line line = optgroup->create_single_option_line("compatible_printers");//Line { _(L("Compatible printers")), "" };
    line.widget = [this](wxWindow* parent) {
        return compatible_widget_create(parent, m_compatible_printers);
    };
    optgroup->append_line(line, &m_colored_Label);

    option = optgroup->get_option("compatible_printers_condition");
    option.opt.full_width = true;
    optgroup->append_single_option_line(option);

    line = Line{ "", "" };
    line.full_width = 1;
    line.widget = [this](wxWindow* parent) {
        return description_line_widget(parent, &m_parent_preset_description_line);
    };
    optgroup->append_line(line);
}

// Reload current config (aka presets->edited_preset->config) into the UI fields.
void TabSLAPrint::reload_config()
{
	this->compatible_widget_reload(m_compatible_printers);
	Tab::reload_config();
}

void TabSLAPrint::update()
{
    if (m_preset_bundle->printers.get_selected_preset().printer_technology() == ptFFF)
        return; // #ys_FIXME
}

} // GUI
} // Slic3r<|MERGE_RESOLUTION|>--- conflicted
+++ resolved
@@ -1154,15 +1154,9 @@
 		line.append_option(option);
 		optgroup->append_line(line);
 
-<<<<<<< HEAD
         optgroup = page->new_optgroup(_(L("Output file"))); 
         optgroup->append_single_option_line("gcode_comments");
-        optgroup->append_single_option_line("label_printed_objects");
-=======
-		optgroup = page->new_optgroup(_(L("Output file")));
-		optgroup->append_single_option_line("gcode_comments");
 		optgroup->append_single_option_line("gcode_label_objects");
->>>>>>> 3b973e01
 		option = optgroup->get_option("output_filename_format");
 		option.opt.full_width = true;
 		optgroup->append_single_option_line(option);
