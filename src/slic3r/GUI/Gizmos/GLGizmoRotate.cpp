--- conflicted
+++ resolved
@@ -31,12 +31,7 @@
 GLGizmoRotate::GLGizmoRotate(GLCanvas3D& parent, GLGizmoRotate::Axis axis)
     : GLGizmoBase(parent, "", -1)
     , m_axis(axis)
-<<<<<<< HEAD
-{
-}
-=======
 {}
->>>>>>> 8d94841f
 
 void GLGizmoRotate::set_angle(double angle)
 {
@@ -94,24 +89,14 @@
 
     // snap to coarse snap region
     if (m_snap_coarse_in_radius <= len && len <= m_snap_coarse_out_radius) {
-<<<<<<< HEAD
-        const double step = 2.0 * (double)PI / (double)SnapRegionsCount;
-        theta = step * (double)std::round(theta / step);
-=======
         const double step = 2.0 * double(PI) / double(SnapRegionsCount);
         theta = step * std::round(theta / step);
->>>>>>> 8d94841f
     }
     else {
         // snap to fine snap region (scale)
         if (m_snap_fine_in_radius <= len && len <= m_snap_fine_out_radius) {
-<<<<<<< HEAD
-            const double step = 2.0 * (double)PI / (double)ScaleStepsCount;
-            theta = step * (double)std::round(theta / step);
-=======
             const double step = 2.0 * double(PI) / double(ScaleStepsCount);
             theta = step * std::round(theta / step);
->>>>>>> 8d94841f
         }
     }
 
@@ -134,14 +119,10 @@
     const BoundingBoxf3& box = selection.get_bounding_box();
 #endif // !ENABLE_WORLD_COORDINATE
 
-<<<<<<< HEAD
     if (m_hover_id != 0 && !m_grabbers[0].dragging) {
 #if ENABLE_WORLD_COORDINATE
         init_data_from_selection(selection);
 #else
-=======
-    if (m_hover_id != 0 && !m_grabbers.front().dragging) {
->>>>>>> 8d94841f
         m_center = box.center();
         m_radius = Offset + box.radius();
         m_snap_coarse_in_radius = m_radius / 3.0f;
@@ -351,17 +332,10 @@
 #else
     ::glBegin(GL_LINE_LOOP);
     for (unsigned int i = 0; i < ScaleStepsCount; ++i) {
-<<<<<<< HEAD
-        const float angle = (float)i * ScaleStepRad;
+        const float angle = float(i) * ScaleStepRad;
         const float x = ::cos(angle) * m_radius;
         const float y = ::sin(angle) * m_radius;
         const float z = 0.0f;
-=======
-        float angle = (float)i * ScaleStepRad;
-        float x = ::cos(angle) * m_radius;
-        float y = ::sin(angle) * m_radius;
-        float z = 0.0f;
->>>>>>> 8d94841f
         ::glVertex3f((GLfloat)x, (GLfloat)y, (GLfloat)z);
     }
     glsafe(::glEnd());
@@ -376,8 +350,6 @@
 {
     const float out_radius_long = m_snap_fine_out_radius;
     const float out_radius_short = m_radius * (1.0f + 0.5f * ScaleLongTooth);
-<<<<<<< HEAD
-=======
 
 #if ENABLE_GLBEGIN_GLEND_REMOVAL
     if (!m_scale.is_initialized() || radius_changed) {
@@ -403,7 +375,6 @@
             init_data.add_ushort_index(i * 2);
             init_data.add_ushort_index(i * 2 + 1);
         }
->>>>>>> 8d94841f
 
         m_scale.init_from(std::move(init_data));
     }
@@ -435,12 +406,6 @@
 void GLGizmoRotate::render_snap_radii() const
 #endif // ENABLE_GLBEGIN_GLEND_REMOVAL
 {
-<<<<<<< HEAD
-    const float step = 2.0f * (float)PI / (float)SnapRegionsCount;
-
-    const float in_radius = m_radius / 3.0f;
-    const float out_radius = 2.0f * in_radius;
-=======
     const float step = 2.0f * float(PI) / float(SnapRegionsCount);
     const float in_radius = m_radius / 3.0f;
     const float out_radius = 2.0f * in_radius;
@@ -472,7 +437,6 @@
 
         m_snap_radii.init_from(std::move(init_data));
     }
->>>>>>> 8d94841f
 
     m_snap_radii.set_color(color);
     m_snap_radii.render();
@@ -535,10 +499,6 @@
 void GLGizmoRotate::render_angle() const
 #endif // ENABLE_GLBEGIN_GLEND_REMOVAL
 {
-<<<<<<< HEAD
-    const float step_angle = (float)m_angle / AngleResolution;
-    const float ex_radius = m_radius * (1.0f + GrabberOffset);
-=======
     const float step_angle = float(m_angle) / float(AngleResolution);
     const float ex_radius = m_radius * (1.0f + GrabberOffset);
 
@@ -560,24 +520,16 @@
 
         m_angle_arc.init_from(std::move(init_data));
     }
->>>>>>> 8d94841f
 
     m_angle_arc.set_color(color);
     m_angle_arc.render();
 #else
     ::glBegin(GL_LINE_STRIP);
     for (unsigned int i = 0; i <= AngleResolution; ++i) {
-<<<<<<< HEAD
-        const float angle = (float)i * step_angle;
+        const float angle = float(i) * step_angle;
         const float x = ::cos(angle) * ex_radius;
         const float y = ::sin(angle) * ex_radius;
         const float z = 0.0f;
-=======
-        float angle = (float)i * step_angle;
-        float x = ::cos(angle) * ex_radius;
-        float y = ::sin(angle) * ex_radius;
-        float z = 0.0f;
->>>>>>> 8d94841f
         ::glVertex3f((GLfloat)x, (GLfloat)y, (GLfloat)z);
     }
     glsafe(::glEnd());
@@ -587,9 +539,6 @@
 #if ENABLE_GLBEGIN_GLEND_REMOVAL
 void GLGizmoRotate::render_grabber_connection(const ColorRGBA& color, bool radius_changed)
 {
-<<<<<<< HEAD
-    const double grabber_radius = (double)m_radius * (1.0 + (double)GrabberOffset);
-=======
     if (!m_grabber_connection.model.is_initialized() || radius_changed || !m_grabber_connection.old_center.isApprox(m_grabbers.front().center)) {
         m_grabber_connection.model.reset();
         m_grabber_connection.old_center = m_grabbers.front().center;
@@ -618,7 +567,6 @@
 {
 #if !ENABLE_GLBEGIN_GLEND_REMOVAL
     const double grabber_radius = double(m_radius) * (1.0 + double(GrabberOffset));
->>>>>>> 8d94841f
     m_grabbers[0].center = Vec3d(::cos(m_angle) * grabber_radius, ::sin(m_angle) * grabber_radius, 0.0);
     m_grabbers[0].angles.z() = m_angle;
 
@@ -636,10 +584,6 @@
 
 void GLGizmoRotate::render_grabber_extension(const BoundingBoxf3& box, bool picking)
 {
-<<<<<<< HEAD
-    const float mean_size = (float)((box.size().x() + box.size().y() + box.size().z()) / 3.0);
-    const double size = m_dragging ? (double)m_grabbers[0].get_dragging_half_size(mean_size) : (double)m_grabbers[0].get_half_size(mean_size);
-=======
     const float mean_size = float((box.size().x() + box.size().y() + box.size().z()) / 3.0);
     const double size = m_dragging ? double(m_grabbers.front().get_dragging_half_size(mean_size)) : double(m_grabbers.front().get_half_size(mean_size));
 
@@ -647,7 +591,6 @@
     GLShaderProgram* shader = wxGetApp().get_shader(picking ? "flat" : "gouraud_light");
     if (shader == nullptr)
         return;
->>>>>>> 8d94841f
 
     m_cone.set_color((!picking && m_hover_id != -1) ? complementary(m_grabbers.front().color) : m_grabbers.front().color);
 
