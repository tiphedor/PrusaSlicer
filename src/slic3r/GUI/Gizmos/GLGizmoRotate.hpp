--- conflicted
+++ resolved
@@ -1,4 +1,3 @@
-<<<<<<< HEAD
 #ifndef slic3r_GLGizmoRotate_hpp_
 #define slic3r_GLGizmoRotate_hpp_
 
@@ -30,233 +29,15 @@
     Axis m_axis;
     double m_angle{ 0.0 };
     Vec3d m_center{ Vec3d::Zero() };
-    float m_radius{ 0.0 };
-    float m_snap_coarse_in_radius{ 0.0 };
-    float m_snap_coarse_out_radius{ 0.0 };
-    float m_snap_fine_in_radius{ 0.0 };
-    float m_snap_fine_out_radius{ 0.0 };
-#if ENABLE_WORLD_COORDINATE
-    BoundingBoxf3 m_bounding_box;
-    Transform3d m_orient_matrix{ Transform3d::Identity() };
-#endif // ENABLE_WORLD_COORDINATE
-
-    GLModel m_cone;
-#if ENABLE_LEGACY_OPENGL_REMOVAL
-    GLModel m_circle;
-    GLModel m_scale;
-    GLModel m_snap_radii;
-    GLModel m_reference_radius;
-    GLModel m_angle_arc;
-    struct GrabberConnection
-    {
-        GLModel model;
-        Vec3d old_center{ Vec3d::Zero() };
-    };
-    GrabberConnection m_grabber_connection;
-    float m_old_radius{ 0.0f };
-    float m_old_hover_radius{ 0.0f };
-    float m_old_angle{ 0.0f };
-#endif // ENABLE_LEGACY_OPENGL_REMOVAL
-
-    ColorRGBA m_drag_color;
-    ColorRGBA m_highlight_color;
-public:
-    GLGizmoRotate(GLCanvas3D& parent, Axis axis);
-    virtual ~GLGizmoRotate() = default;
-
-    double get_angle() const { return m_angle; }
-    void set_angle(double angle);
-
-    std::string get_tooltip() const override;
-
-    void start_dragging();
-    void stop_dragging();
-       
-    void enable_grabber();
-    void disable_grabber(); 
-
-    void set_highlight_color(const ColorRGBA &color);
-
-    /// <summary>
-    /// Postpone to Grabber for move
-    /// Detect move of object by dragging
-    /// </summary>
-    /// <param name="mouse_event">Keep information about mouse click</param>
-    /// <returns>Return True when use the information otherwise False.</returns>
-    bool on_mouse(const wxMouseEvent &mouse_event) override;
-    void dragging(const UpdateData &data);
-protected:
-    bool on_init() override;
-    std::string on_get_name() const override { return ""; }
-    void on_start_dragging() override;
-    void on_dragging(const UpdateData &data) override;
-    void on_render() override;
-    void on_render_for_picking() override;
-
-private:
-#if ENABLE_LEGACY_OPENGL_REMOVAL
-    void render_circle(const ColorRGBA& color, bool radius_changed);
-    void render_scale(const ColorRGBA& color, bool radius_changed);
-    void render_snap_radii(const ColorRGBA& color, bool radius_changed);
-    void render_reference_radius(const ColorRGBA& color, bool radius_changed);
-    void render_angle_arc(const ColorRGBA& color, bool radius_changed);
-    void render_grabber_connection(const ColorRGBA& color, bool radius_changed);
-#else
-    void render_circle() const;
-    void render_scale() const;
-    void render_snap_radii() const;
-    void render_reference_radius() const;
-    void render_angle() const;
-#endif // ENABLE_LEGACY_OPENGL_REMOVAL
-    void render_grabber(const BoundingBoxf3& box);
-    void render_grabber_extension(const BoundingBoxf3& box, bool picking);
-
-#if ENABLE_GL_SHADERS_ATTRIBUTES
-    Transform3d local_transform(const Selection& selection) const;
-#else
-    void transform_to_local(const Selection& selection) const;
-#endif // ENABLE_GL_SHADERS_ATTRIBUTES
-
-    // returns the intersection of the mouse ray with the plane perpendicular to the gizmo axis, in local coordinate
-    Vec3d mouse_position_in_local_plane(const Linef3& mouse_ray, const Selection& selection) const;
-
-#if ENABLE_WORLD_COORDINATE
-    void init_data_from_selection(const Selection& selection);
-#endif // ENABLE_WORLD_COORDINATE
-};
-
-class GLGizmoRotate3D : public GLGizmoBase
-{
-    std::array<GLGizmoRotate, 3> m_gizmos;
-
-public:
-    GLGizmoRotate3D(GLCanvas3D& parent, const std::string& icon_filename, unsigned int sprite_id);
-
-    Vec3d get_rotation() const { return Vec3d(m_gizmos[X].get_angle(), m_gizmos[Y].get_angle(), m_gizmos[Z].get_angle()); }
-    void set_rotation(const Vec3d& rotation) { m_gizmos[X].set_angle(rotation.x()); m_gizmos[Y].set_angle(rotation.y()); m_gizmos[Z].set_angle(rotation.z()); }
-
-    std::string get_tooltip() const override {
-        std::string tooltip = m_gizmos[X].get_tooltip();
-        if (tooltip.empty())
-            tooltip = m_gizmos[Y].get_tooltip();
-        if (tooltip.empty())
-            tooltip = m_gizmos[Z].get_tooltip();
-        return tooltip;
-    }
-
-    /// <summary>
-    /// Postpone to Rotation
-    /// </summary>
-    /// <param name="mouse_event">Keep information about mouse click</param>
-    /// <returns>Return True when use the information otherwise False.</returns>
-    bool on_mouse(const wxMouseEvent &mouse_event) override;
-
-    void data_changed() override;
-protected:
-    bool on_init() override;
-    std::string on_get_name() const override;
-    void on_set_state() override {
-        for (GLGizmoRotate& g : m_gizmos)
-            g.set_state(m_state);
-    }
-    void on_set_hover_id() override {
-        for (int i = 0; i < 3; ++i)
-            m_gizmos[i].set_hover_id((m_hover_id == i) ? 0 : -1);
-    }
-    void on_enable_grabber(unsigned int id) override {
-        if (id < 3)
-            m_gizmos[id].enable_grabber();
-    }
-    void on_disable_grabber(unsigned int id) override {
-        if (id < 3)
-            m_gizmos[id].disable_grabber();
-    }
-    bool on_is_activable() const override;
-    void on_start_dragging() override;
-    void on_stop_dragging() override;
-    void on_dragging(const UpdateData &data) override;
-        
-    void on_render() override;
-    void on_render_for_picking() override {
-        for (GLGizmoRotate& g : m_gizmos) {
-            g.render_for_picking();
-        }
-    }
-
-    void on_render_input_window(float x, float y, float bottom_limit) override;
-
-private:
-
-    class RotoptimzeWindow
-    {
-        ImGuiWrapper *m_imgui = nullptr;
-
-    public:
-        struct State {
-            float  accuracy  = 1.f;
-            int    method_id = 0;
-        };
-
-        struct Alignment { float x, y, bottom_limit; };
-
-        RotoptimzeWindow(ImGuiWrapper *   imgui,
-                         State &          state,
-                         const Alignment &bottom_limit);
-
-        ~RotoptimzeWindow();
-
-        RotoptimzeWindow(const RotoptimzeWindow&) = delete;
-        RotoptimzeWindow(RotoptimzeWindow &&) = delete;
-        RotoptimzeWindow& operator=(const RotoptimzeWindow &) = delete;
-        RotoptimzeWindow& operator=(RotoptimzeWindow &&) = delete;
-    };
-
-    RotoptimzeWindow::State m_rotoptimizewin_state = {};
-
-    void load_rotoptimize_state();
-};
-
-} // namespace GUI
-} // namespace Slic3r
-
-#endif // slic3r_GLGizmoRotate_hpp_
-=======
-#ifndef slic3r_GLGizmoRotate_hpp_
-#define slic3r_GLGizmoRotate_hpp_
-
-#include "GLGizmoBase.hpp"
-
-namespace Slic3r {
-namespace GUI {
-class Selection;
-class GLGizmoRotate : public GLGizmoBase
-{
-    static const float Offset;
-    static const unsigned int AngleResolution;
-    static const unsigned int ScaleStepsCount;
-    static const float ScaleStepRad;
-    static const unsigned int ScaleLongEvery;
-    static const float ScaleLongTooth;
-    static const unsigned int SnapRegionsCount;
-    static const float GrabberOffset;
-
-public:
-    enum Axis : unsigned char
-    {
-        X=0,
-        Y=1,
-        Z=2
-    };
-
-private:
-    Axis m_axis;
-    double m_angle{ 0.0 };
-    Vec3d m_center{ Vec3d::Zero() };
     float m_radius{ 0.0f };
     float m_snap_coarse_in_radius{ 0.0f };
     float m_snap_coarse_out_radius{ 0.0f };
     float m_snap_fine_in_radius{ 0.0f };
     float m_snap_fine_out_radius{ 0.0f };
+#if ENABLE_WORLD_COORDINATE
+    BoundingBoxf3 m_bounding_box;
+    Transform3d m_orient_matrix{ Transform3d::Identity() };
+#endif // ENABLE_WORLD_COORDINATE
 
 #if !ENABLE_GIZMO_GRABBER_REFACTOR
     GLModel m_cone;
@@ -342,6 +123,10 @@
 
     // returns the intersection of the mouse ray with the plane perpendicular to the gizmo axis, in local coordinate
     Vec3d mouse_position_in_local_plane(const Linef3& mouse_ray, const Selection& selection) const;
+
+#if ENABLE_WORLD_COORDINATE
+    void init_data_from_selection(const Selection& selection);
+#endif // ENABLE_WORLD_COORDINATE
 };
 
 class GLGizmoRotate3D : public GLGizmoBase
@@ -352,7 +137,7 @@
     GLGizmoRotate3D(GLCanvas3D& parent, const std::string& icon_filename, unsigned int sprite_id);
 
     Vec3d get_rotation() const { return Vec3d(m_gizmos[X].get_angle(), m_gizmos[Y].get_angle(), m_gizmos[Z].get_angle()); }
-    void set_rotation(const Vec3d& rotation) { m_gizmos[X].set_angle(rotation(0)); m_gizmos[Y].set_angle(rotation(1)); m_gizmos[Z].set_angle(rotation(2)); }
+    void set_rotation(const Vec3d& rotation) { m_gizmos[X].set_angle(rotation.x()); m_gizmos[Y].set_angle(rotation.y()); m_gizmos[Z].set_angle(rotation.z()); }
 
     std::string get_tooltip() const override {
         std::string tooltip = m_gizmos[X].get_tooltip();
@@ -438,5 +223,4 @@
 } // namespace GUI
 } // namespace Slic3r
 
-#endif // slic3r_GLGizmoRotate_hpp_
->>>>>>> 11b10285
+#endif // slic3r_GLGizmoRotate_hpp_