// Include GLGizmoBase.hpp before I18N.hpp as it includes some libigl code, which overrides our localization "L" macro.
#include "GLGizmoSlaSupports.hpp"
#include "slic3r/GUI/GLCanvas3D.hpp"
#include "slic3r/GUI/Gizmos/GLGizmos.hpp"

#include <GL/glew.h>

#include <wx/msgdlg.h>
#include <wx/settings.h>
#include <wx/stattext.h>

#include "slic3r/GUI/GUI_App.hpp"
#include "slic3r/GUI/GUI.hpp"
#include "slic3r/GUI/GUI_ObjectSettings.hpp"
#include "slic3r/GUI/GUI_ObjectList.hpp"
#include "slic3r/GUI/MeshUtils.hpp"
#include "slic3r/GUI/Plater.hpp"
#include "slic3r/GUI/PresetBundle.hpp"
#include "libslic3r/SLAPrint.hpp"


namespace Slic3r {
namespace GUI {

GLGizmoSlaSupports::GLGizmoSlaSupports(GLCanvas3D& parent, const std::string& icon_filename, unsigned int sprite_id, CommonGizmosData* cd)
    : GLGizmoBase(parent, icon_filename, sprite_id, cd)
    , m_quadric(nullptr)
    , m_its(nullptr)
{
    m_clipping_plane.reset(new ClippingPlane(Vec3d::Zero(), 0.));
    m_quadric = ::gluNewQuadric();
    if (m_quadric != nullptr)
        // using GLU_FILL does not work when the instance's transformation
        // contains mirroring (normals are reverted)
        ::gluQuadricDrawStyle(m_quadric, GLU_FILL);
}

GLGizmoSlaSupports::~GLGizmoSlaSupports()
{
    if (m_quadric != nullptr)
        ::gluDeleteQuadric(m_quadric);
}

bool GLGizmoSlaSupports::on_init()
{
    m_shortcut_key = WXK_CONTROL_L;

    m_desc["head_diameter"]    = _(L("Head diameter")) + ": ";
    m_desc["lock_supports"]    = _(L("Lock supports under new islands"));
    m_desc["remove_selected"]  = _(L("Remove selected points"));
    m_desc["remove_all"]       = _(L("Remove all points"));
    m_desc["apply_changes"]    = _(L("Apply changes"));
    m_desc["discard_changes"]  = _(L("Discard changes"));
    m_desc["minimal_distance"] = _(L("Minimal points distance")) + ": ";
    m_desc["points_density"]   = _(L("Support points density")) + ": ";
    m_desc["auto_generate"]    = _(L("Auto-generate points"));
    m_desc["manual_editing"]   = _(L("Manual editing"));
    m_desc["clipping_of_view"] = _(L("Clipping of view"))+ ": ";
    m_desc["reset_direction"]  = _(L("Reset direction"));

    return true;
}

void GLGizmoSlaSupports::set_sla_support_data(ModelObject* model_object, const Selection& selection)
{
    if (! model_object || selection.is_empty()) {
        m_c->m_model_object = nullptr;
        return;
    }

    if (m_c->m_model_object != model_object || m_c->m_model_object_id != model_object->id()) {
        m_c->m_model_object = model_object;
        m_c->m_print_object_idx = -1;
    }

    m_c->m_active_instance = selection.get_instance_idx();

    if (model_object && selection.is_from_single_instance())
    {
        // Cache the bb - it's needed for dealing with the clipping plane quite often
        // It could be done inside update_mesh but one has to account for scaling of the instance.
        //FIXME calling ModelObject::instance_bounding_box() is expensive!
        m_c->m_active_instance_bb_radius = m_c->m_model_object->instance_bounding_box(m_c->m_active_instance).radius();

        if (is_mesh_update_necessary()) {
            update_mesh();
            reload_cache();
        }

        // If we triggered autogeneration before, check backend and fetch results if they are there
        if (m_c->m_model_object->sla_points_status == sla::PointsStatus::Generating)
            get_data_from_backend();

        if (m_state == On) {
            m_parent.toggle_model_objects_visibility(false);
            m_parent.toggle_model_objects_visibility(true, m_c->m_model_object, m_c->m_active_instance);
        }
        else
            m_parent.toggle_model_objects_visibility(true, nullptr, -1);
    }
}



void GLGizmoSlaSupports::on_render() const
{
    const Selection& selection = m_parent.get_selection();

    // If current m_c->m_model_object does not match selection, ask GLCanvas3D to turn us off
    if (m_state == On
     && (m_c->m_model_object != selection.get_model()->objects[selection.get_object_idx()]
      || m_c->m_active_instance != selection.get_instance_idx()
      || m_c->m_model_object_id != m_c->m_model_object->id())) {
        m_parent.post_event(SimpleEvent(EVT_GLCANVAS_RESETGIZMOS));
        return;
    }

    if (! m_its || ! m_c->m_mesh)
        const_cast<GLGizmoSlaSupports*>(this)->update_mesh();

    glsafe(::glEnable(GL_BLEND));
    glsafe(::glEnable(GL_DEPTH_TEST));

    if (m_c->m_volume_with_cavity) {
        m_c->m_volume_with_cavity->set_sla_shift_z(m_z_shift);
        m_parent.get_shader().start_using();

        GLint current_program_id;
        glsafe(::glGetIntegerv(GL_CURRENT_PROGRAM, &current_program_id));
        GLint color_id = (current_program_id > 0) ? ::glGetUniformLocation(current_program_id, "uniform_color") : -1;
        GLint print_box_detection_id = (current_program_id > 0) ? ::glGetUniformLocation(current_program_id, "print_box.volume_detection") : -1;
        GLint print_box_worldmatrix_id = (current_program_id > 0) ? ::glGetUniformLocation(current_program_id, "print_box.volume_world_matrix") : -1;
        glcheck();
        m_c->m_volume_with_cavity->set_render_color();
        m_c->m_volume_with_cavity->render(color_id, print_box_detection_id, print_box_worldmatrix_id);
        m_parent.get_shader().stop_using();
    }
    // Show/hide the original object
    m_parent.toggle_model_objects_visibility(! m_c->m_cavity_mesh, m_c->m_model_object, m_c->m_active_instance);

    m_z_shift = selection.get_volume(*selection.get_volume_idxs().begin())->get_sla_shift_z();

    if (m_quadric != nullptr && selection.is_from_single_instance())
        render_points(selection, false);

    m_selection_rectangle.render(m_parent);
    render_clipping_plane(selection);

    glsafe(::glDisable(GL_BLEND));
}



void GLGizmoSlaSupports::render_clipping_plane(const Selection& selection) const
{
    if (m_clipping_plane_distance == 0.f || m_c->m_mesh->empty())
        return;

    // Get transformation of the instance
    const GLVolume* vol = selection.get_volume(*selection.get_volume_idxs().begin());
    Geometry::Transformation trafo = vol->get_instance_transformation();
    trafo.set_offset(trafo.get_offset() + Vec3d(0., 0., m_z_shift));

    // Get transformation of supports
    Geometry::Transformation supports_trafo;
    supports_trafo.set_offset(Vec3d(trafo.get_offset()(0), trafo.get_offset()(1), vol->get_sla_shift_z()));
    supports_trafo.set_rotation(Vec3d(0., 0., trafo.get_rotation()(2)));
    // I don't know why, but following seems to be correct.
    supports_trafo.set_mirror(Vec3d(trafo.get_mirror()(0) * trafo.get_mirror()(1) * trafo.get_mirror()(2),
                                    1,
                                    1.));

    // Now initialize the TMS for the object, perform the cut and save the result.
    if (! m_c->m_object_clipper) {
        m_c->m_object_clipper.reset(new MeshClipper);
        m_c->m_object_clipper->set_mesh(*m_c->mesh());
    }
    m_c->m_object_clipper->set_plane(*m_clipping_plane);
    m_c->m_object_clipper->set_transformation(trafo);


    // Next, ask the backend if supports are already calculated. If so, we are gonna cut them too.
    // First we need a pointer to the respective SLAPrintObject. The index into objects vector is
    // cached so we don't have todo it on each render. We only search for the po if needed:
    if (m_c->m_print_object_idx < 0 || (int)m_parent.sla_print()->objects().size() != m_c->m_print_objects_count) {
        m_c->m_print_objects_count = m_parent.sla_print()->objects().size();
        m_c->m_print_object_idx = -1;
        for (const SLAPrintObject* po : m_parent.sla_print()->objects()) {
            ++m_c->m_print_object_idx;
            if (po->model_object()->id() == m_c->m_model_object->id())
                break;
        }
    }
    if (m_c->m_print_object_idx >= 0) {
        const SLAPrintObject* print_object = m_parent.sla_print()->objects()[m_c->m_print_object_idx];

        if (print_object->is_step_done(slaposSupportTree) && !print_object->get_mesh(slaposSupportTree).empty()) {
            // If the supports are already calculated, save the timestamp of the respective step
            // so we can later tell they were recalculated.
            size_t timestamp = print_object->step_state_with_timestamp(slaposSupportTree).timestamp;

            if (! m_c->m_supports_clipper || (int)timestamp != m_c->m_old_timestamp) {
                // The timestamp has changed.
                m_c->m_supports_clipper.reset(new MeshClipper);
                // The mesh should already have the shared vertices calculated.
                m_c->m_supports_clipper->set_mesh(print_object->support_mesh());
                m_c->m_old_timestamp = timestamp;
            }
            m_c->m_supports_clipper->set_plane(*m_clipping_plane);
            m_c->m_supports_clipper->set_transformation(supports_trafo);
        }
        else
            // The supports are not valid. We better dump the cached data.
            m_c->m_supports_clipper.reset();
    }

    // At this point we have the triangulated cuts for both the object and supports - let's render.
    if (! m_c->m_object_clipper->get_triangles().empty()) {
		::glPushMatrix();
        ::glColor3f(1.0f, 0.37f, 0.0f);
        ::glBegin(GL_TRIANGLES);
        for (const Vec3f& point : m_c->m_object_clipper->get_triangles())
            ::glVertex3f(point(0), point(1), point(2));
        ::glEnd();
		::glPopMatrix();
	}

    if (m_c->m_supports_clipper && ! m_c->m_supports_clipper->get_triangles().empty() && !m_editing_mode) {
        // The supports are hidden in the editing mode, so it makes no sense to render the cuts.
        ::glPushMatrix();
        ::glColor3f(1.0f, 0.f, 0.37f);
        ::glBegin(GL_TRIANGLES);
        for (const Vec3f& point : m_c->m_supports_clipper->get_triangles())
            ::glVertex3f(point(0), point(1), point(2));
        ::glEnd();
		::glPopMatrix();
	}
}


void GLGizmoSlaSupports::on_render_for_picking() const
{
    const Selection& selection = m_parent.get_selection();
#if ENABLE_RENDER_PICKING_PASS
	m_z_shift = selection.get_volume(*selection.get_volume_idxs().begin())->get_sla_shift_z();
#endif

    glsafe(::glEnable(GL_DEPTH_TEST));
    render_points(selection, true);
}

void GLGizmoSlaSupports::render_points(const Selection& selection, bool picking) const
{
    if (!picking)
        glsafe(::glEnable(GL_LIGHTING));

    const GLVolume* vol = selection.get_volume(*selection.get_volume_idxs().begin());
    const Transform3d& instance_scaling_matrix_inverse = vol->get_instance_transformation().get_matrix(true, true, false, true).inverse();
    const Transform3d& instance_matrix = vol->get_instance_transformation().get_matrix();

    glsafe(::glPushMatrix());
    glsafe(::glTranslated(0.0, 0.0, m_z_shift));
    glsafe(::glMultMatrixd(instance_matrix.data()));

    float render_color[4];
    size_t cache_size = m_editing_mode ? m_editing_cache.size() : m_normal_cache.size();
    for (size_t i = 0; i < cache_size; ++i)
    {
        const sla::SupportPoint& support_point = m_editing_mode ? m_editing_cache[i].support_point : m_normal_cache[i];
        const bool& point_selected = m_editing_mode ? m_editing_cache[i].selected : false;

        if (is_mesh_point_clipped(support_point.pos.cast<double>()))
            continue;

        // First decide about the color of the point.
        if (picking) {
            std::array<float, 4> color = picking_color_component(i);
            render_color[0] = color[0];
            render_color[1] = color[1];
            render_color[2] = color[2];
	        render_color[3] = color[3];
        }
        else {
            render_color[3] = 1.f;
            if ((size_t(m_hover_id) == i && m_editing_mode)) { // ignore hover state unless editing mode is active
                render_color[0] = 0.f;
                render_color[1] = 1.0f;
                render_color[2] = 1.0f;
            }
            else { // neigher hover nor picking
                bool supports_new_island = m_lock_unique_islands && support_point.is_new_island;
                if (m_editing_mode) {
                    render_color[0] = point_selected ? 1.0f : (supports_new_island ? 0.3f : 0.7f);
                    render_color[1] = point_selected ? 0.3f : (supports_new_island ? 0.3f : 0.7f);
                    render_color[2] = point_selected ? 0.3f : (supports_new_island ? 1.0f : 0.7f);
                }
                else
                    for (unsigned char i=0; i<3; ++i) render_color[i] = 0.5f;
            }
        }
        glsafe(::glColor4fv(render_color));
        float render_color_emissive[4] = { 0.5f * render_color[0], 0.5f * render_color[1], 0.5f * render_color[2], 1.f};
        glsafe(::glMaterialfv(GL_FRONT, GL_EMISSION, render_color_emissive));

        // Inverse matrix of the instance scaling is applied so that the mark does not scale with the object.
        glsafe(::glPushMatrix());
        glsafe(::glTranslatef(support_point.pos(0), support_point.pos(1), support_point.pos(2)));
        glsafe(::glMultMatrixd(instance_scaling_matrix_inverse.data()));

        if (vol->is_left_handed())
            glFrontFace(GL_CW);

        // Matrices set, we can render the point mark now.
        // If in editing mode, we'll also render a cone pointing to the sphere.
        if (m_editing_mode) {
            // in case the normal is not yet cached, find and cache it
            if (m_editing_cache[i].normal == Vec3f::Zero())
                m_c->m_mesh_raycaster->get_closest_point(m_editing_cache[i].support_point.pos, &m_editing_cache[i].normal);

            Eigen::Quaterniond q;
            q.setFromTwoVectors(Vec3d{0., 0., 1.}, instance_scaling_matrix_inverse * m_editing_cache[i].normal.cast<double>());
            Eigen::AngleAxisd aa(q);
            glsafe(::glRotated(aa.angle() * (180. / M_PI), aa.axis()(0), aa.axis()(1), aa.axis()(2)));

            const double cone_radius = 0.25; // mm
            const double cone_height = 0.75;
            glsafe(::glPushMatrix());
            glsafe(::glTranslatef(0.f, 0.f, support_point.head_front_radius * RenderPointScale));
            ::gluCylinder(m_quadric, 0., cone_radius, cone_height, 24, 1);
            glsafe(::glTranslatef(0.f, 0.f, cone_height));
            ::gluDisk(m_quadric, 0.0, cone_radius, 24, 1);
            glsafe(::glPopMatrix());
        }
        ::gluSphere(m_quadric, (double)support_point.head_front_radius * RenderPointScale, 24, 12);
        if (vol->is_left_handed())
            glFrontFace(GL_CCW);

        glsafe(::glPopMatrix());
    }

    {
        // Reset emissive component to zero (the default value)
        float render_color_emissive[4] = { 0.f, 0.f, 0.f, 1.f };
        glsafe(::glMaterialfv(GL_FRONT, GL_EMISSION, render_color_emissive));
    }

    // Now render the drain holes:
//    render_color[0] = 0.7f;
//    render_color[1] = 0.7f;
//    render_color[2] = 0.7f;
//    render_color[3] = 0.7f;
//    glsafe(::glColor4fv(render_color));
//    for (const sla::DrainHole& drain_hole : m_c->m_model_object->sla_drain_holes) {
//        // Inverse matrix of the instance scaling is applied so that the mark does not scale with the object.
//        glsafe(::glPushMatrix());
//        glsafe(::glTranslatef(drain_hole.pos(0), drain_hole.pos(1), drain_hole.pos(2)));
//        glsafe(::glMultMatrixd(instance_scaling_matrix_inverse.data()));

//        if (vol->is_left_handed())
//            glFrontFace(GL_CW);

//        // Matrices set, we can render the point mark now.

//        Eigen::Quaterniond q;
//        q.setFromTwoVectors(Vec3d{0., 0., 1.}, instance_scaling_matrix_inverse * (-drain_hole.normal).cast<double>());
//        Eigen::AngleAxisd aa(q);
//        glsafe(::glRotated(aa.angle() * (180. / M_PI), aa.axis()(0), aa.axis()(1), aa.axis()(2)));
//        glsafe(::glPushMatrix());
//        glsafe(::glTranslated(0., 0., -drain_hole.height));
//        ::gluCylinder(m_quadric, drain_hole.radius, drain_hole.radius, drain_hole.height, 24, 1);
//        glsafe(::glTranslated(0., 0., drain_hole.height));
//        ::gluDisk(m_quadric, 0.0, drain_hole.radius, 24, 1);
//        glsafe(::glTranslated(0., 0., -drain_hole.height));
//        glsafe(::glRotatef(180.f, 1.f, 0.f, 0.f));
//        ::gluDisk(m_quadric, 0.0, drain_hole.radius, 24, 1);
//        glsafe(::glPopMatrix());

//        if (vol->is_left_handed())
//            glFrontFace(GL_CCW);
//        glsafe(::glPopMatrix());

//    }

    if (!picking)
        glsafe(::glDisable(GL_LIGHTING));

    glsafe(::glPopMatrix());
}



bool GLGizmoSlaSupports::is_mesh_point_clipped(const Vec3d& point) const
{
    if (m_clipping_plane_distance == 0.f)
        return false;

    Vec3d transformed_point = m_c->m_model_object->instances[m_c->m_active_instance]->get_transformation().get_matrix() * point;
    transformed_point(2) += m_z_shift;
    return m_clipping_plane->is_point_clipped(transformed_point);
}



bool GLGizmoSlaSupports::is_mesh_update_necessary() const
{
    return ((m_state == On) && (m_c->m_model_object != nullptr) && !m_c->m_model_object->instances.empty())
        && ((m_c->m_model_object->id() != m_c->m_model_object_id) || m_its == nullptr);
}



void GLGizmoSlaSupports::update_mesh()
{
    if (! m_c->m_model_object)
        return;

    wxBusyCursor wait;
    // this way we can use that mesh directly.
    // This mesh does not account for the possible Z up SLA offset.
    m_c->m_mesh = &m_c->m_model_object->volumes.front()->mesh();
    m_its = &m_c->m_mesh->its;

    // If this is different mesh than last time or if the AABB tree is uninitialized, recalculate it.
    if (m_c->m_model_object_id != m_c->m_model_object->id() || ! m_c->m_mesh_raycaster)
        m_c->m_mesh_raycaster.reset(new MeshRaycaster(*m_c->mesh()));

    m_c->m_model_object_id = m_c->m_model_object->id();
    disable_editing_mode();
}


// Unprojects the mouse position on the mesh and saves hit point and normal of the facet into pos_and_normal
// Return false if no intersection was found, true otherwise.
bool GLGizmoSlaSupports::unproject_on_mesh(const Vec2d& mouse_pos, std::pair<Vec3f, Vec3f>& pos_and_normal)
{
    // if the gizmo doesn't have the V, F structures for igl, calculate them first:
    if (! m_c->m_mesh_raycaster)
        update_mesh();

    const Camera& camera = m_parent.get_camera();
    const Selection& selection = m_parent.get_selection();
    const GLVolume* volume = selection.get_volume(*selection.get_volume_idxs().begin());
    Geometry::Transformation trafo = volume->get_instance_transformation();
    trafo.set_offset(trafo.get_offset() + Vec3d(0., 0., m_z_shift));

    // The raycaster query
    Vec3f hit;
    Vec3f normal;
    if (m_c->m_mesh_raycaster->unproject_on_mesh(mouse_pos, trafo.get_matrix(), camera, hit, normal, m_clipping_plane.get())) {
        // Check whether the hit is in a hole
        bool in_hole = false;
        for (const sla::DrainHole& hole : m_c->m_model_object->sla_drain_holes) {
            if (hole.is_inside(hit)) {
                in_hole = true;
                break;
            }
        }
        if (! in_hole) {
            // Return both the point and the facet normal.
            pos_and_normal = std::make_pair(hit, normal);
            return true;
        }
    }

    return false;
}

// Following function is called from GLCanvas3D to inform the gizmo about a mouse/keyboard event.
// The gizmo has an opportunity to react - if it does, it should return true so that the Canvas3D is
// aware that the event was reacted to and stops trying to make different sense of it. If the gizmo
// concludes that the event was not intended for it, it should return false.
bool GLGizmoSlaSupports::gizmo_event(SLAGizmoEventType action, const Vec2d& mouse_position, bool shift_down, bool alt_down, bool control_down)
{
    if (m_editing_mode) {

        // left down with shift - show the selection rectangle:
        if (action == SLAGizmoEventType::LeftDown && (shift_down || alt_down || control_down)) {
            if (m_hover_id == -1) {
                if (shift_down || alt_down) {
                    m_selection_rectangle.start_dragging(mouse_position, shift_down ? GLSelectionRectangle::Select : GLSelectionRectangle::Deselect);
                }
            }
            else {
                if (m_editing_cache[m_hover_id].selected)
                    unselect_point(m_hover_id);
                else {
                    if (!alt_down)
                        select_point(m_hover_id);
                }
            }

            return true;
        }

        // left down without selection rectangle - place point on the mesh:
        if (action == SLAGizmoEventType::LeftDown && !m_selection_rectangle.is_dragging() && !shift_down) {
            // If any point is in hover state, this should initiate its move - return control back to GLCanvas:
            if (m_hover_id != -1)
                return false;

            // If there is some selection, don't add new point and deselect everything instead.
            if (m_selection_empty) {
                std::pair<Vec3f, Vec3f> pos_and_normal;
                if (unproject_on_mesh(mouse_position, pos_and_normal)) { // we got an intersection
                    Plater::TakeSnapshot snapshot(wxGetApp().plater(), _(L("Add support point")));
                    m_editing_cache.emplace_back(sla::SupportPoint(pos_and_normal.first, m_new_point_head_diameter/2.f, false), false, pos_and_normal.second);
                    m_parent.set_as_dirty();
                    m_wait_for_up_event = true;
                }
                else
                    return false;
            }
            else
                select_point(NoPoints);

            return true;
        }

        // left up with selection rectangle - select points inside the rectangle:
        if ((action == SLAGizmoEventType::LeftUp || action == SLAGizmoEventType::ShiftUp || action == SLAGizmoEventType::AltUp) && m_selection_rectangle.is_dragging()) {
            // Is this a selection or deselection rectangle?
            GLSelectionRectangle::EState rectangle_status = m_selection_rectangle.get_state();

            // First collect positions of all the points in world coordinates.
            Geometry::Transformation trafo = m_c->m_model_object->instances[m_c->m_active_instance]->get_transformation();
            trafo.set_offset(trafo.get_offset() + Vec3d(0., 0., m_z_shift));
            std::vector<Vec3d> points;
            for (unsigned int i=0; i<m_editing_cache.size(); ++i)
                points.push_back(trafo.get_matrix() * m_editing_cache[i].support_point.pos.cast<double>());

            // Now ask the rectangle which of the points are inside.
            std::vector<Vec3f> points_inside;
            std::vector<unsigned int> points_idxs = m_selection_rectangle.stop_dragging(m_parent, points);
            for (size_t idx : points_idxs)
                points_inside.push_back(points[idx].cast<float>());

            // Only select/deselect points that are actually visible
            for (size_t idx :  m_c->m_mesh_raycaster->get_unobscured_idxs(trafo, m_parent.get_camera(), points_inside, m_clipping_plane.get()))
            {
                if (rectangle_status == GLSelectionRectangle::Deselect)
                    unselect_point(points_idxs[idx]);
                else
                    select_point(points_idxs[idx]);
            }
            return true;
        }

        // left up with no selection rectangle
        if (action == SLAGizmoEventType::LeftUp) {
            if (m_wait_for_up_event) {
                m_wait_for_up_event = false;
                return true;
            }
        }

        // dragging the selection rectangle:
        if (action == SLAGizmoEventType::Dragging) {
            if (m_wait_for_up_event)
                return true; // point has been placed and the button not released yet
                             // this prevents GLCanvas from starting scene rotation

            if (m_selection_rectangle.is_dragging())  {
                m_selection_rectangle.dragging(mouse_position);
                return true;
            }

            return false;
        }

        if (action == SLAGizmoEventType::Delete) {
            // delete key pressed
            delete_selected_points();
            return true;
        }

        if (action ==  SLAGizmoEventType::ApplyChanges) {
            editing_mode_apply_changes();
            return true;
        }

        if (action ==  SLAGizmoEventType::DiscardChanges) {
            editing_mode_discard_changes();
            return true;
        }

        if (action == SLAGizmoEventType::RightDown) {
            if (m_hover_id != -1) {
                select_point(NoPoints);
                select_point(m_hover_id);
                delete_selected_points();
                return true;
            }
            return false;
        }

        if (action == SLAGizmoEventType::SelectAll) {
            select_point(AllPoints);
            return true;
        }
    }

    if (!m_editing_mode) {
        if (action == SLAGizmoEventType::AutomaticGeneration) {
            auto_generate();
            return true;
        }

        if (action == SLAGizmoEventType::ManualEditing) {
            switch_to_editing_mode();
            return true;
        }
    }

    if (action == SLAGizmoEventType::MouseWheelUp && control_down) {
        m_clipping_plane_distance = std::min(1.f, m_clipping_plane_distance + 0.01f);
        update_clipping_plane(true);
        return true;
    }

    if (action == SLAGizmoEventType::MouseWheelDown && control_down) {
        m_clipping_plane_distance = std::max(0.f, m_clipping_plane_distance - 0.01f);
        update_clipping_plane(true);
        return true;
    }

    if (action == SLAGizmoEventType::ResetClippingPlane) {
        update_clipping_plane();
        return true;
    }

    return false;
}

void GLGizmoSlaSupports::delete_selected_points(bool force)
{
    if (! m_editing_mode) {
        std::cout << "DEBUGGING: delete_selected_points called out of editing mode!" << std::endl;
        std::abort();
    }

    Plater::TakeSnapshot snapshot(wxGetApp().plater(), _(L("Delete support point")));

    for (unsigned int idx=0; idx<m_editing_cache.size(); ++idx) {
        if (m_editing_cache[idx].selected && (!m_editing_cache[idx].support_point.is_new_island || !m_lock_unique_islands || force)) {
            m_editing_cache.erase(m_editing_cache.begin() + (idx--));
        }
    }

    select_point(NoPoints);

    //m_parent.post_event(SimpleEvent(EVT_GLCANVAS_SCHEDULE_BACKGROUND_PROCESS));
}

void GLGizmoSlaSupports::on_update(const UpdateData& data)
{
    if (! m_editing_mode)
        return;
    else {
        if (m_hover_id != -1 && (! m_editing_cache[m_hover_id].support_point.is_new_island || !m_lock_unique_islands)) {
            std::pair<Vec3f, Vec3f> pos_and_normal;
            if (! unproject_on_mesh(data.mouse_pos.cast<double>(), pos_and_normal))
                return;
            m_editing_cache[m_hover_id].support_point.pos = pos_and_normal.first;
            m_editing_cache[m_hover_id].support_point.is_new_island = false;
            m_editing_cache[m_hover_id].normal = pos_and_normal.second;
            // Do not update immediately, wait until the mouse is released.
            // m_parent.post_event(SimpleEvent(EVT_GLCANVAS_SCHEDULE_BACKGROUND_PROCESS));
        }
    }
}

std::vector<const ConfigOption*> GLGizmoSlaSupports::get_config_options(const std::vector<std::string>& keys) const
{
    std::vector<const ConfigOption*> out;

    if (!m_c->m_model_object)
        return out;

    const DynamicPrintConfig& object_cfg = m_c->m_model_object->config;
    const DynamicPrintConfig& print_cfg = wxGetApp().preset_bundle->sla_prints.get_edited_preset().config;
    std::unique_ptr<DynamicPrintConfig> default_cfg = nullptr;

    for (const std::string& key : keys) {
        if (object_cfg.has(key))
            out.push_back(object_cfg.option(key));
        else
            if (print_cfg.has(key))
                out.push_back(print_cfg.option(key));
            else { // we must get it from defaults
                if (default_cfg == nullptr)
                    default_cfg.reset(DynamicPrintConfig::new_from_defaults_keys(keys));
                out.push_back(default_cfg->option(key));
            }
    }

    return out;
}


ClippingPlane GLGizmoSlaSupports::get_sla_clipping_plane() const
{
    if (!m_c->m_model_object || m_state == Off || m_clipping_plane_distance == 0.f)
        return ClippingPlane::ClipsNothing();
    else
        return ClippingPlane(-m_clipping_plane->get_normal(), m_clipping_plane->get_data()[3]);
}


/*
void GLGizmoSlaSupports::find_intersecting_facets(const igl::AABB<Eigen::MatrixXf, 3>* aabb, const Vec3f& normal, double offset, std::vector<unsigned int>& idxs) const
{
    if (aabb->is_leaf()) { // this is a facet
        // corner.dot(normal) - offset
        idxs.push_back(aabb->m_primitive);
    }
    else { // not a leaf
    using CornerType = Eigen::AlignedBox<float, 3>::CornerType;
        bool sign = std::signbit(offset - normal.dot(aabb->m_box.corner(CornerType(0))));
        for (unsigned int i=1; i<8; ++i)
            if (std::signbit(offset - normal.dot(aabb->m_box.corner(CornerType(i)))) != sign) {
                find_intersecting_facets(aabb->m_left, normal, offset, idxs);
                find_intersecting_facets(aabb->m_right, normal, offset, idxs);
            }
    }
}



void GLGizmoSlaSupports::make_line_segments() const
{
    TriangleMeshSlicer tms(&m_c->m_model_object->volumes.front()->mesh);
    Vec3f normal(0.f, 1.f, 1.f);
    double d = 0.;

    std::vector<IntersectionLine> lines;
    find_intersections(&m_AABB, normal, d, lines);
    ExPolygons expolys;
    tms.make_expolygons_simple(lines, &expolys);

    SVG svg("slice_loops.svg", get_extents(expolys));
    svg.draw(expolys);
    //for (const IntersectionLine &l : lines[i])
    //    svg.draw(l, "red", 0);
    //svg.draw_outline(expolygons, "black", "blue", 0);
    svg.Close();
}
*/


void GLGizmoSlaSupports::on_render_input_window(float x, float y, float bottom_limit)
{
<<<<<<< HEAD
    if (!m_c->m_model_object)
=======
    static float last_y = 0.0f;
    static float last_h = 0.0f;

    if (!m_model_object)
>>>>>>> 26b7dbd6
        return;

    bool first_run = true; // This is a hack to redraw the button when all points are removed,
                           // so it is not delayed until the background process finishes.
RENDER_AGAIN:
<<<<<<< HEAD
    const float approx_height = m_imgui->scaled(18.0f);
    y = std::min(y, bottom_limit - approx_height);
    m_imgui->set_next_window_pos(x, y, ImGuiCond_Always);
=======
    //m_imgui->set_next_window_pos(x, y, ImGuiCond_Always);
    //const ImVec2 window_size(m_imgui->scaled(18.f, 16.f));
    //ImGui::SetNextWindowPos(ImVec2(x, y - std::max(0.f, y+window_size.y-bottom_limit) ));
    //ImGui::SetNextWindowSize(ImVec2(window_size));
    
>>>>>>> 26b7dbd6
    m_imgui->begin(on_get_name(), ImGuiWindowFlags_NoMove | ImGuiWindowFlags_AlwaysAutoResize | ImGuiWindowFlags_NoCollapse);

    // adjust window position to avoid overlap the view toolbar
    float win_h = ImGui::GetWindowHeight();
    y = std::min(y, bottom_limit - win_h);
    ImGui::SetWindowPos(ImVec2(x, y), ImGuiCond_Always);
    if ((last_h != win_h) || (last_y != y))
    {
        // ask canvas for another frame to render the window in the correct position
        m_parent.request_extra_frame();
        if (last_h != win_h)
            last_h = win_h;
        if (last_y != y)
            last_y = y;
    }

    // First calculate width of all the texts that are could possibly be shown. We will decide set the dialog width based on that:

    const float settings_sliders_left = std::max(m_imgui->calc_text_size(m_desc.at("minimal_distance")).x, m_imgui->calc_text_size(m_desc.at("points_density")).x) + m_imgui->scaled(1.f);
    const float clipping_slider_left = std::max(m_imgui->calc_text_size(m_desc.at("clipping_of_view")).x, m_imgui->calc_text_size(m_desc.at("reset_direction")).x) + m_imgui->scaled(1.5f);
    const float diameter_slider_left = m_imgui->calc_text_size(m_desc.at("head_diameter")).x + m_imgui->scaled(1.f);
    const float minimal_slider_width = m_imgui->scaled(4.f);
    const float buttons_width_approx = m_imgui->calc_text_size(m_desc.at("apply_changes")).x + m_imgui->calc_text_size(m_desc.at("discard_changes")).x + m_imgui->scaled(1.5f);
    const float lock_supports_width_approx = m_imgui->calc_text_size(m_desc.at("lock_supports")).x + m_imgui->scaled(2.f);

    float window_width = minimal_slider_width + std::max(std::max(settings_sliders_left, clipping_slider_left), diameter_slider_left);
    window_width = std::max(std::max(window_width, buttons_width_approx), lock_supports_width_approx);

    bool force_refresh = false;
    bool remove_selected = false;
    bool remove_all = false;

    if (m_editing_mode) {

        float diameter_upper_cap = static_cast<ConfigOptionFloat*>(wxGetApp().preset_bundle->sla_prints.get_edited_preset().config.option("support_pillar_diameter"))->value;
        if (m_new_point_head_diameter > diameter_upper_cap)
            m_new_point_head_diameter = diameter_upper_cap;
        ImGui::AlignTextToFramePadding();
        m_imgui->text(m_desc.at("head_diameter"));
        ImGui::SameLine(diameter_slider_left);
        ImGui::PushItemWidth(window_width - diameter_slider_left);

        // Following is a nasty way to:
        //  - save the initial value of the slider before one starts messing with it
        //  - keep updating the head radius during sliding so it is continuosly refreshed in 3D scene
        //  - take correct undo/redo snapshot after the user is done with moving the slider
        float initial_value = m_new_point_head_diameter;
        ImGui::SliderFloat("", &m_new_point_head_diameter, 0.1f, diameter_upper_cap, "%.1f");
        if (ImGui::IsItemClicked()) {
            if (m_old_point_head_diameter == 0.f)
                m_old_point_head_diameter = initial_value;
        }
        if (ImGui::IsItemEdited()) {
            for (auto& cache_entry : m_editing_cache)
                if (cache_entry.selected)
                    cache_entry.support_point.head_front_radius = m_new_point_head_diameter / 2.f;
        }
        if (ImGui::IsItemDeactivatedAfterEdit()) {
            // momentarily restore the old value to take snapshot
            for (auto& cache_entry : m_editing_cache)
                if (cache_entry.selected)
                    cache_entry.support_point.head_front_radius = m_old_point_head_diameter / 2.f;
            float backup = m_new_point_head_diameter;
            m_new_point_head_diameter = m_old_point_head_diameter;
            Plater::TakeSnapshot snapshot(wxGetApp().plater(), _(L("Change point head diameter")));
            m_new_point_head_diameter = backup;
            for (auto& cache_entry : m_editing_cache)
                if (cache_entry.selected)
                    cache_entry.support_point.head_front_radius = m_new_point_head_diameter / 2.f;
            m_old_point_head_diameter = 0.f;
        }

        bool changed = m_lock_unique_islands;
        m_imgui->checkbox(m_desc.at("lock_supports"), m_lock_unique_islands);
        force_refresh |= changed != m_lock_unique_islands;

        m_imgui->disabled_begin(m_selection_empty);
        remove_selected = m_imgui->button(m_desc.at("remove_selected"));
        m_imgui->disabled_end();

        m_imgui->disabled_begin(m_editing_cache.empty());
        remove_all = m_imgui->button(m_desc.at("remove_all"));
        m_imgui->disabled_end();

        m_imgui->text(" "); // vertical gap

        if (m_imgui->button(m_desc.at("apply_changes"))) {
            editing_mode_apply_changes();
            force_refresh = true;
        }
        ImGui::SameLine();
        bool discard_changes = m_imgui->button(m_desc.at("discard_changes"));
        if (discard_changes) {
            editing_mode_discard_changes();
            force_refresh = true;
        }
    }
    else { // not in editing mode:
        ImGui::AlignTextToFramePadding();
        m_imgui->text(m_desc.at("minimal_distance"));
        ImGui::SameLine(settings_sliders_left);
        ImGui::PushItemWidth(window_width - settings_sliders_left);

        std::vector<const ConfigOption*> opts = get_config_options({"support_points_density_relative", "support_points_minimal_distance"});
        float density = static_cast<const ConfigOptionInt*>(opts[0])->value;
        float minimal_point_distance = static_cast<const ConfigOptionFloat*>(opts[1])->value;

        ImGui::SliderFloat("", &minimal_point_distance, 0.f, 20.f, "%.f mm");
        bool slider_clicked = ImGui::IsItemClicked(); // someone clicked the slider
        bool slider_edited = ImGui::IsItemEdited(); // someone is dragging the slider
        bool slider_released = ImGui::IsItemDeactivatedAfterEdit(); // someone has just released the slider

        ImGui::AlignTextToFramePadding();
        m_imgui->text(m_desc.at("points_density"));
        ImGui::SameLine(settings_sliders_left);

        ImGui::SliderFloat(" ", &density, 0.f, 200.f, "%.f %%");
        slider_clicked |= ImGui::IsItemClicked();
        slider_edited |= ImGui::IsItemEdited();
        slider_released |= ImGui::IsItemDeactivatedAfterEdit();

        if (slider_clicked) { // stash the values of the settings so we know what to revert to after undo
            m_minimal_point_distance_stash = minimal_point_distance;
            m_density_stash = density;
        }
        if (slider_edited) {
            m_c->m_model_object->config.opt<ConfigOptionFloat>("support_points_minimal_distance", true)->value = minimal_point_distance;
            m_c->m_model_object->config.opt<ConfigOptionInt>("support_points_density_relative", true)->value = (int)density;
        }
        if (slider_released) {
            m_c->m_model_object->config.opt<ConfigOptionFloat>("support_points_minimal_distance", true)->value = m_minimal_point_distance_stash;
            m_c->m_model_object->config.opt<ConfigOptionInt>("support_points_density_relative", true)->value = (int)m_density_stash;
            Plater::TakeSnapshot snapshot(wxGetApp().plater(), _(L("Support parameter change")));
            m_c->m_model_object->config.opt<ConfigOptionFloat>("support_points_minimal_distance", true)->value = minimal_point_distance;
            m_c->m_model_object->config.opt<ConfigOptionInt>("support_points_density_relative", true)->value = (int)density;
            wxGetApp().obj_list()->update_and_show_object_settings_item();
        }

        bool generate = m_imgui->button(m_desc.at("auto_generate"));

        if (generate)
            auto_generate();

        ImGui::Separator();
        if (m_imgui->button(m_desc.at("manual_editing")))
            switch_to_editing_mode();

        m_imgui->disabled_begin(m_normal_cache.empty());
        remove_all = m_imgui->button(m_desc.at("remove_all"));
        m_imgui->disabled_end();

        // m_imgui->text("");
        // m_imgui->text(m_c->m_model_object->sla_points_status == sla::PointsStatus::NoPoints ? _(L("No points  (will be autogenerated)")) :
        //              (m_c->m_model_object->sla_points_status == sla::PointsStatus::AutoGenerated ? _(L("Autogenerated points (no modifications)")) :
        //              (m_c->m_model_object->sla_points_status == sla::PointsStatus::UserModified ? _(L("User-modified points")) :
        //              (m_c->m_model_object->sla_points_status == sla::PointsStatus::Generating ? _(L("Generation in progress...")) : "UNKNOWN STATUS"))));
    }


    // Following is rendered in both editing and non-editing mode:
    ImGui::Separator();
    if (m_clipping_plane_distance == 0.f)
    {
        ImGui::AlignTextToFramePadding();
        m_imgui->text(m_desc.at("clipping_of_view"));
    }
    else {
        if (m_imgui->button(m_desc.at("reset_direction"))) {
            wxGetApp().CallAfter([this](){
                    update_clipping_plane();
                });
        }
    }

    ImGui::SameLine(clipping_slider_left);
    ImGui::PushItemWidth(window_width - clipping_slider_left);
    if (ImGui::SliderFloat("  ", &m_clipping_plane_distance, 0.f, 1.f, "%.2f"))
        update_clipping_plane(true);


    if (m_imgui->button("?")) {
        wxGetApp().CallAfter([]() {
            SlaGizmoHelpDialog help_dlg;
            help_dlg.ShowModal();
        });
    }

    m_imgui->end();

    // Make sure that the supports are (not) visible as they should be. This
    // is done on each refresh because the user can switch the editing mode
    // before background process finishes.
    force_refresh = m_parent.toggle_sla_auxiliaries_visibility(
                ! m_editing_mode, m_c->m_model_object, m_c->m_active_instance);

    if (remove_selected || remove_all) {
        force_refresh = false;
        m_parent.set_as_dirty();
        bool was_in_editing = m_editing_mode;
        if (! was_in_editing)
            switch_to_editing_mode();
        if (remove_all) {
            select_point(AllPoints);
            delete_selected_points(true); // true - delete regardless of locked status
        }
        if (remove_selected)
            delete_selected_points(false); // leave locked points
        if (! was_in_editing)
            editing_mode_apply_changes();

        if (first_run) {
            first_run = false;
            goto RENDER_AGAIN;
        }
    }

    if (force_refresh)
        m_parent.set_as_dirty();
}

bool GLGizmoSlaSupports::on_is_activable() const
{
    const Selection& selection = m_parent.get_selection();

    if (wxGetApp().preset_bundle->printers.get_edited_preset().printer_technology() != ptSLA
        || !selection.is_from_single_instance())
        return false;

    // Check that none of the selected volumes is outside. Only SLA auxiliaries (supports) are allowed outside.
    const Selection::IndicesList& list = selection.get_volume_idxs();
    for (const auto& idx : list)
        if (selection.get_volume(idx)->is_outside && selection.get_volume(idx)->composite_id.volume_id >= 0)
            return false;

    return true;
}

bool GLGizmoSlaSupports::on_is_selectable() const
{
    return (wxGetApp().preset_bundle->printers.get_edited_preset().printer_technology() == ptSLA);
}

std::string GLGizmoSlaSupports::on_get_name() const
{
    return (_(L("SLA Support Points")) + " [L]").ToUTF8().data();
}



void GLGizmoSlaSupports::on_set_state()
{
    // m_c->m_model_object pointer can be invalid (for instance because of undo/redo action),
    // we should recover it from the object id
    m_c->m_model_object = nullptr;
    for (const auto mo : wxGetApp().model().objects) {
        if (mo->id() == m_c->m_model_object_id) {
            m_c->m_model_object = mo;
            break;
        }
    }

    if (m_state == m_old_state)
        return;

    if (m_state == On && m_old_state != On) { // the gizmo was just turned on
        Plater::TakeSnapshot snapshot(wxGetApp().plater(), _(L("SLA gizmo turned on")));
        if (is_mesh_update_necessary())
            update_mesh();

        // we'll now reload support points:
        if (m_c->m_model_object)
            reload_cache();

        m_parent.toggle_model_objects_visibility(false);
        if (m_c->m_model_object)
            m_parent.toggle_model_objects_visibility(true, m_c->m_model_object, m_c->m_active_instance);

        // Set default head diameter from config.
        const DynamicPrintConfig& cfg = wxGetApp().preset_bundle->sla_prints.get_edited_preset().config;
        m_new_point_head_diameter = static_cast<const ConfigOptionFloat*>(cfg.option("support_head_front_diameter"))->value;
    }
    if (m_state == Off && m_old_state != Off) { // the gizmo was just turned Off
        bool will_ask = m_c->m_model_object && m_editing_mode && unsaved_changes();
        if (will_ask) {
            wxGetApp().CallAfter([this]() {
                // Following is called through CallAfter, because otherwise there was a problem
                // on OSX with the wxMessageDialog being shown several times when clicked into.
                wxMessageDialog dlg(GUI::wxGetApp().mainframe, _(L("Do you want to save your manually "
                    "edited support points?")) + "\n",_(L("Save changes?")), wxICON_QUESTION | wxYES | wxNO);
                    if (dlg.ShowModal() == wxID_YES)
                        editing_mode_apply_changes();
                    else
                        editing_mode_discard_changes();
            });
            // refuse to be turned off so the gizmo is active when the CallAfter is executed
            m_state = m_old_state;
        }
        else {
            // we are actually shutting down
            disable_editing_mode(); // so it is not active next time the gizmo opens
            Plater::TakeSnapshot snapshot(wxGetApp().plater(), _(L("SLA gizmo turned off")));
            m_parent.toggle_model_objects_visibility(true);
            m_normal_cache.clear();
            m_clipping_plane_distance = 0.f;
            // Release clippers and the AABB raycaster.
            m_its = nullptr;
            m_c->m_object_clipper.reset();
            m_c->m_supports_clipper.reset();
            m_c->m_mesh_raycaster.reset();
        }
    }
    m_old_state = m_state;
}



void GLGizmoSlaSupports::on_start_dragging()
{
    if (m_hover_id != -1) {
        select_point(NoPoints);
        select_point(m_hover_id);
        m_point_before_drag = m_editing_cache[m_hover_id];
    }
    else
        m_point_before_drag = CacheEntry();
}


void GLGizmoSlaSupports::on_stop_dragging()
{
    if (m_hover_id != -1) {
        CacheEntry backup = m_editing_cache[m_hover_id];

        if (m_point_before_drag.support_point.pos != Vec3f::Zero() // some point was touched
         && backup.support_point.pos != m_point_before_drag.support_point.pos) // and it was moved, not just selected
        {
            m_editing_cache[m_hover_id] = m_point_before_drag;
            Plater::TakeSnapshot snapshot(wxGetApp().plater(), _(L("Move support point")));
            m_editing_cache[m_hover_id] = backup;
        }
    }
    m_point_before_drag = CacheEntry();
}



void GLGizmoSlaSupports::on_load(cereal::BinaryInputArchive& ar)
{
    ar(m_clipping_plane_distance,
       *m_clipping_plane,
       m_c->m_model_object_id,
       m_new_point_head_diameter,
       m_normal_cache,
       m_editing_cache,
       m_selection_empty
    );
}



void GLGizmoSlaSupports::on_save(cereal::BinaryOutputArchive& ar) const
{
    ar(m_clipping_plane_distance,
       *m_clipping_plane,
       m_c->m_model_object_id,
       m_new_point_head_diameter,
       m_normal_cache,
       m_editing_cache,
       m_selection_empty
    );
}



void GLGizmoSlaSupports::select_point(int i)
{
    if (! m_editing_mode) {
        std::cout << "DEBUGGING: select_point called when out of editing mode!" << std::endl;
        std::abort();
    }

    if (i == AllPoints || i == NoPoints) {
        for (auto& point_and_selection : m_editing_cache)
            point_and_selection.selected = ( i == AllPoints );
        m_selection_empty = (i == NoPoints);

        if (i == AllPoints)
            m_new_point_head_diameter = m_editing_cache[0].support_point.head_front_radius * 2.f;
    }
    else {
        m_editing_cache[i].selected = true;
        m_selection_empty = false;
        m_new_point_head_diameter = m_editing_cache[i].support_point.head_front_radius * 2.f;
    }
}


void GLGizmoSlaSupports::unselect_point(int i)
{
    if (! m_editing_mode) {
        std::cout << "DEBUGGING: unselect_point called when out of editing mode!" << std::endl;
        std::abort();
    }

    m_editing_cache[i].selected = false;
    m_selection_empty = true;
    for (const CacheEntry& ce : m_editing_cache) {
        if (ce.selected) {
            m_selection_empty = false;
            break;
        }
    }
}




void GLGizmoSlaSupports::editing_mode_discard_changes()
{
    if (! m_editing_mode) {
        std::cout << "DEBUGGING: editing_mode_discard_changes called when out of editing mode!" << std::endl;
        std::abort();
    }
    select_point(NoPoints);
    disable_editing_mode();
}



void GLGizmoSlaSupports::editing_mode_apply_changes()
{
    // If there are no changes, don't touch the front-end. The data in the cache could have been
    // taken from the backend and copying them to ModelObject would needlessly invalidate them.
    disable_editing_mode(); // this leaves the editing mode undo/redo stack and must be done before the snapshot is taken

    if (unsaved_changes()) {
        Plater::TakeSnapshot snapshot(wxGetApp().plater(), _(L("Support points edit")));

        m_normal_cache.clear();
        for (const CacheEntry& ce : m_editing_cache)
            m_normal_cache.push_back(ce.support_point);

        m_c->m_model_object->sla_points_status = sla::PointsStatus::UserModified;
        m_c->m_model_object->sla_support_points.clear();
        m_c->m_model_object->sla_support_points = m_normal_cache;

        reslice_SLA_supports();
    }
}



void GLGizmoSlaSupports::reload_cache()
{
    m_normal_cache.clear();
    if (m_c->m_model_object->sla_points_status == sla::PointsStatus::AutoGenerated || m_c->m_model_object->sla_points_status == sla::PointsStatus::Generating)
        get_data_from_backend();
    else
        for (const sla::SupportPoint& point : m_c->m_model_object->sla_support_points)
            m_normal_cache.emplace_back(point);
}


bool GLGizmoSlaSupports::has_backend_supports() const
{
    // find SlaPrintObject with this ID
    for (const SLAPrintObject* po : m_parent.sla_print()->objects()) {
        if (po->model_object()->id() == m_c->m_model_object->id())
        	return po->is_step_done(slaposSupportPoints);
    }
    return false;
}

void GLGizmoSlaSupports::reslice_SLA_supports(bool postpone_error_messages) const
{
    wxGetApp().CallAfter([this, postpone_error_messages]() { wxGetApp().plater()->reslice_SLA_supports(*m_c->m_model_object, postpone_error_messages); });
}

void GLGizmoSlaSupports::get_data_from_backend()
{
    if (! has_backend_supports())
        return;

    // find the respective SLAPrintObject, we need a pointer to it
    for (const SLAPrintObject* po : m_parent.sla_print()->objects()) {
        if (po->model_object()->id() == m_c->m_model_object->id()) {
            m_normal_cache.clear();
            const std::vector<sla::SupportPoint>& points = po->get_support_points();
            auto mat = po->trafo().inverse().cast<float>();
            for (unsigned int i=0; i<points.size();++i)
                m_normal_cache.emplace_back(sla::SupportPoint(mat * points[i].pos, points[i].head_front_radius, points[i].is_new_island));

            m_c->m_model_object->sla_points_status = sla::PointsStatus::AutoGenerated;
            break;
        }
    }

    // We don't copy the data into ModelObject, as this would stop the background processing.
}



void GLGizmoSlaSupports::auto_generate()
{
    wxMessageDialog dlg(GUI::wxGetApp().plater(), 
                        _(L("Autogeneration will erase all manually edited points.")) + "\n\n" +
                        _(L("Are you sure you want to do it?")) + "\n",
                        _(L("Warning")), wxICON_WARNING | wxYES | wxNO);

    if (m_c->m_model_object->sla_points_status != sla::PointsStatus::UserModified || m_normal_cache.empty() || dlg.ShowModal() == wxID_YES) {
        Plater::TakeSnapshot snapshot(wxGetApp().plater(), _(L("Autogenerate support points")));
        wxGetApp().CallAfter([this]() { reslice_SLA_supports(); });
        m_c->m_model_object->sla_points_status = sla::PointsStatus::Generating;
    }
}



void GLGizmoSlaSupports::switch_to_editing_mode()
{
    wxGetApp().plater()->enter_gizmos_stack();
    m_editing_mode = true;
    m_editing_cache.clear();
    for (const sla::SupportPoint& sp : m_normal_cache)
        m_editing_cache.emplace_back(sp);
    select_point(NoPoints);
}


void GLGizmoSlaSupports::disable_editing_mode()
{
    if (m_editing_mode) {
        m_editing_mode = false;
        wxGetApp().plater()->leave_gizmos_stack();
    }
}



bool GLGizmoSlaSupports::unsaved_changes() const
{
    if (m_editing_cache.size() != m_normal_cache.size())
        return true;

    for (size_t i=0; i<m_editing_cache.size(); ++i)
        if (m_editing_cache[i].support_point != m_normal_cache[i])
            return true;

    return false;
}


void GLGizmoSlaSupports::update_clipping_plane(bool keep_normal) const
{
    Vec3d normal = (keep_normal && m_clipping_plane->get_normal() != Vec3d::Zero() ?
                        m_clipping_plane->get_normal() : -m_parent.get_camera().get_dir_forward());

    const Vec3d& center = m_c->m_model_object->instances[m_c->m_active_instance]->get_offset() + Vec3d(0., 0., m_z_shift);
    float dist = normal.dot(center);
    *m_clipping_plane = ClippingPlane(normal, (dist - (-m_c->m_active_instance_bb_radius) - m_clipping_plane_distance * 2*m_c->m_active_instance_bb_radius));
    m_parent.set_as_dirty();
}

SlaGizmoHelpDialog::SlaGizmoHelpDialog()
: wxDialog(nullptr, wxID_ANY, _(L("SLA gizmo keyboard shortcuts")), wxDefaultPosition, wxDefaultSize, wxDEFAULT_DIALOG_STYLE|wxRESIZE_BORDER)
{
    SetBackgroundColour(wxSystemSettings::GetColour(wxSYS_COLOUR_WINDOW));
    const wxString ctrl = GUI::shortkey_ctrl_prefix();
    const wxString alt  = GUI::shortkey_alt_prefix();


    // fonts
    const wxFont& font = wxGetApp().small_font();
    const wxFont& bold_font = wxGetApp().bold_font();

    auto note_text = new wxStaticText(this, wxID_ANY, _(L("Note: some shortcuts work in (non)editing mode only.")));
    note_text->SetFont(font);

    auto vsizer    = new wxBoxSizer(wxVERTICAL);
    auto gridsizer = new wxFlexGridSizer(2, 5, 15);
    auto hsizer    = new wxBoxSizer(wxHORIZONTAL);

    hsizer->AddSpacer(20);
    hsizer->Add(vsizer);
    hsizer->AddSpacer(20);

    vsizer->AddSpacer(20);
    vsizer->Add(note_text, 1, wxALIGN_CENTRE_HORIZONTAL);
    vsizer->AddSpacer(20);
    vsizer->Add(gridsizer);
    vsizer->AddSpacer(20);

    std::vector<std::pair<wxString, wxString>> shortcuts;
    shortcuts.push_back(std::make_pair(_(L("Left click")),          _(L("Add point"))));
    shortcuts.push_back(std::make_pair(_(L("Right click")),         _(L("Remove point"))));
    shortcuts.push_back(std::make_pair(_(L("Drag")),                _(L("Move point"))));
    shortcuts.push_back(std::make_pair(ctrl+_(L("Left click")),     _(L("Add point to selection"))));
    shortcuts.push_back(std::make_pair(alt+_(L("Left click")),      _(L("Remove point from selection"))));
    shortcuts.push_back(std::make_pair(wxString("Shift+")+_(L("Drag")), _(L("Select by rectangle"))));
    shortcuts.push_back(std::make_pair(alt+_(L("Drag")),            _(L("Deselect by rectangle"))));
    shortcuts.push_back(std::make_pair(ctrl+"A",                    _(L("Select all points"))));
    shortcuts.push_back(std::make_pair("Delete",                    _(L("Remove selected points"))));
    shortcuts.push_back(std::make_pair(ctrl+_(L("Mouse wheel")),    _(L("Move clipping plane"))));
    shortcuts.push_back(std::make_pair("R",                         _(L("Reset clipping plane"))));
    shortcuts.push_back(std::make_pair("Enter",                     _(L("Apply changes"))));
    shortcuts.push_back(std::make_pair("Esc",                       _(L("Discard changes"))));
    shortcuts.push_back(std::make_pair("M",                         _(L("Switch to editing mode"))));
    shortcuts.push_back(std::make_pair("A",                         _(L("Auto-generate points"))));

    for (const auto& pair : shortcuts) {
        auto shortcut = new wxStaticText(this, wxID_ANY, pair.first);
        auto desc = new wxStaticText(this, wxID_ANY, pair.second);
        shortcut->SetFont(bold_font);
        desc->SetFont(font);
        gridsizer->Add(shortcut, -1, wxALIGN_CENTRE_VERTICAL);
        gridsizer->Add(desc, -1, wxALIGN_CENTRE_VERTICAL);
    }

    SetSizer(hsizer);
    hsizer->SetSizeHints(this);
}



} // namespace GUI
} // namespace Slic3r<|MERGE_RESOLUTION|>--- conflicted
+++ resolved
@@ -749,30 +749,20 @@
 
 void GLGizmoSlaSupports::on_render_input_window(float x, float y, float bottom_limit)
 {
-<<<<<<< HEAD
-    if (!m_c->m_model_object)
-=======
     static float last_y = 0.0f;
     static float last_h = 0.0f;
 
-    if (!m_model_object)
->>>>>>> 26b7dbd6
+    if (! m_c->m_model_object)
         return;
 
     bool first_run = true; // This is a hack to redraw the button when all points are removed,
                            // so it is not delayed until the background process finishes.
 RENDER_AGAIN:
-<<<<<<< HEAD
-    const float approx_height = m_imgui->scaled(18.0f);
-    y = std::min(y, bottom_limit - approx_height);
-    m_imgui->set_next_window_pos(x, y, ImGuiCond_Always);
-=======
     //m_imgui->set_next_window_pos(x, y, ImGuiCond_Always);
     //const ImVec2 window_size(m_imgui->scaled(18.f, 16.f));
     //ImGui::SetNextWindowPos(ImVec2(x, y - std::max(0.f, y+window_size.y-bottom_limit) ));
     //ImGui::SetNextWindowSize(ImVec2(window_size));
-    
->>>>>>> 26b7dbd6
+
     m_imgui->begin(on_get_name(), ImGuiWindowFlags_NoMove | ImGuiWindowFlags_AlwaysAutoResize | ImGuiWindowFlags_NoCollapse);
 
     // adjust window position to avoid overlap the view toolbar
