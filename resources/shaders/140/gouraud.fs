#version 140

const vec3 ZERO = vec3(0.0, 0.0, 0.0);
const float EPSILON = 0.0001;

struct PrintVolumeDetection
{
	// 0 = rectangle, 1 = circle, 2 = custom, 3 = invalid
	int type;
    // type = 0 (rectangle):
    // x = min.x, y = min.y, z = max.x, w = max.y
    // type = 1 (circle):
    // x = center.x, y = center.y, z = radius
	vec4 xy_data;
    // x = min z, y = max z
	vec2 z_data;
};

struct SlopeDetection
{
    bool actived;
	float normal_z;
    mat3 volume_world_normal_matrix;
};

uniform vec4 uniform_color;
uniform SlopeDetection slope;

#ifdef ENABLE_ENVIRONMENT_MAP
    uniform sampler2D environment_tex;
    uniform bool use_environment_tex;
#endif // ENABLE_ENVIRONMENT_MAP

uniform PrintVolumeDetection print_volume;

in vec3 clipping_planes_dots;

// x = diffuse, y = specular;
in vec2 intensity;

in vec4 world_pos;
in float world_normal_z;
in vec3 eye_normal;

out vec4 out_color;

void main()
{
    if (any(lessThan(clipping_planes_dots, ZERO)))
        discard;
    vec3  color = uniform_color.rgb;
    float alpha = uniform_color.a;

    if (slope.actived && world_normal_z < slope.normal_z - EPSILON) {
        color = vec3(0.7, 0.7, 1.0);
        alpha = 1.0;
    }
	
    // if the fragment is outside the print volume -> use darker color
	vec3 pv_check_min = ZERO;
	vec3 pv_check_max = ZERO;
    if (print_volume.type == 0) {
		// rectangle
		pv_check_min = world_pos.xyz - vec3(print_volume.xy_data.x, print_volume.xy_data.y, print_volume.z_data.x);
		pv_check_max = world_pos.xyz - vec3(print_volume.xy_data.z, print_volume.xy_data.w, print_volume.z_data.y);
	}
	else if (print_volume.type == 1) {
		// circle
		float delta_radius = print_volume.xy_data.z - distance(world_pos.xy, print_volume.xy_data.xy);
		pv_check_min = vec3(delta_radius, 0.0, world_pos.z - print_volume.z_data.x);
		pv_check_max = vec3(0.0, 0.0, world_pos.z - print_volume.z_data.y);
	}	
	color = (any(lessThan(pv_check_min, ZERO)) || any(greaterThan(pv_check_max, ZERO))) ? mix(color, ZERO, 0.3333) : color;
	
#ifdef ENABLE_ENVIRONMENT_MAP
    if (use_environment_tex)
        out_color = vec4(0.45 * texture(environment_tex, normalize(eye_normal).xy * 0.5 + 0.5).xyz + 0.8 * color * intensity.x, alpha);
    else
#endif
<<<<<<< HEAD
        out_color = vec4(vec3(intensity.y) + color * intensity.x, alpha);
		
    // In the support painting gizmo and the seam painting gizmo are painted triangles rendered over the already
    // rendered object. To resolved z-fighting between previously rendered object and painted triangles, values
    // inside the depth buffer are offset by small epsilon for painted triangles inside those gizmos.
    gl_FragDepth = gl_FragCoord.z - (offset_depth_buffer ? EPSILON : 0.0);
=======
        gl_FragColor = vec4(vec3(intensity.y) + color * intensity.x, alpha);
>>>>>>> 5e0590a9
}<|MERGE_RESOLUTION|>--- conflicted
+++ resolved
@@ -77,14 +77,5 @@
         out_color = vec4(0.45 * texture(environment_tex, normalize(eye_normal).xy * 0.5 + 0.5).xyz + 0.8 * color * intensity.x, alpha);
     else
 #endif
-<<<<<<< HEAD
         out_color = vec4(vec3(intensity.y) + color * intensity.x, alpha);
-		
-    // In the support painting gizmo and the seam painting gizmo are painted triangles rendered over the already
-    // rendered object. To resolved z-fighting between previously rendered object and painted triangles, values
-    // inside the depth buffer are offset by small epsilon for painted triangles inside those gizmos.
-    gl_FragDepth = gl_FragCoord.z - (offset_depth_buffer ? EPSILON : 0.0);
-=======
-        gl_FragColor = vec4(vec3(intensity.y) + color * intensity.x, alpha);
->>>>>>> 5e0590a9
 }