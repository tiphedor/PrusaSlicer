--- conflicted
+++ resolved
@@ -324,10 +324,7 @@
 
     // Return number of presets including the "- default -" preset.
     size_t          size() const                { return m_presets.size(); }
-<<<<<<< HEAD
-=======
     bool            has_defaults_only() const   { return m_presets.size() <= m_num_default_presets; }
->>>>>>> a97df555
 
     // For Print / Filament presets, disable those, which are not compatible with the printer.
     template<typename PreferedCondition>
