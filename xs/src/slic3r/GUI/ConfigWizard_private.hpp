--- conflicted
+++ resolved
@@ -188,6 +188,7 @@
 struct ConfigWizard::priv
 {
 	ConfigWizard *q;
+	bool fresh_start;
 	AppConfig appconfig_vendors;    // TODO: use order-preserving container
 	std::unordered_map<std::string, VendorProfile> vendors;   // TODO: just set?
 	std::unordered_map<std::string, std::string> vendors_rsrc;
@@ -224,11 +225,7 @@
 	void on_other_vendors();
 	void on_custom_setup();
 
-<<<<<<< HEAD
 	void apply_config(AppConfig *app_config, PresetBundle *preset_bundle, PresetUpdater *updater);
-=======
-	void apply_config(AppConfig *app_config, PresetBundle *preset_bundle, bool fresh_start);
->>>>>>> c5af8bfe
 };
 
 
