--- conflicted
+++ resolved
@@ -144,9 +144,12 @@
 
 	inline void		enable() { for (auto& field : m_fields) field.second->enable(); }
     inline void		disable() { for (auto& field : m_fields) field.second->disable(); }
-<<<<<<< HEAD
 	void			set_flag(ogDrawFlag flag) { m_flag = flag; }
 	void			set_grid_vgap(int gap) { m_grid_sizer->SetVGap(gap); }
+
+	void set_show_modified_btns_val(bool show) {
+		m_show_modified_btns = show;
+    }
 
 	OptionsGroup(	wxWindow* _parent, const wxString& title, bool is_tab_opt = false, 
 					ogDrawFlag flag = ogDEFAULT, column_t extra_clmn = nullptr) :
@@ -155,18 +158,6 @@
 		stb = new wxStaticBox(_parent, wxID_ANY, title);
 		stb->SetFont(bold_font());
         sizer = (staticbox ? new wxStaticBoxSizer(stb/*new wxStaticBox(_parent, wxID_ANY, title)*/, wxVERTICAL) : new wxBoxSizer(wxVERTICAL));
-=======
-
-	void set_show_modified_btns_val(bool show) {
-		m_show_modified_btns = show;
-    }
-
-    OptionsGroup(wxWindow* _parent, const wxString& title, bool is_tab_opt=false) : 
-		m_parent(_parent), title(title), m_show_modified_btns(is_tab_opt), staticbox(title!="") {
-		auto stb = new wxStaticBox(_parent, wxID_ANY, title);
-		stb->SetFont(bold_font());
-		sizer = (staticbox ? new wxStaticBoxSizer(stb/*new wxStaticBox(_parent, wxID_ANY, title)*/, wxVERTICAL) : new wxBoxSizer(wxVERTICAL));
->>>>>>> dd724e9d
         auto num_columns = 1U;
         if (label_width != 0) num_columns++;
         if (extra_column != nullptr) num_columns++;
