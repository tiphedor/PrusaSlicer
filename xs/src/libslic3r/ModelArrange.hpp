#ifndef MODELARRANGE_HPP
#define MODELARRANGE_HPP

#include "Model.hpp"
#include "SVG.hpp"
#include <libnest2d.h>

#include <numeric>
#include <ClipperUtils.hpp>

#include <boost/geometry/index/rtree.hpp>

namespace Slic3r {
namespace arr {

using namespace libnest2d;

std::string toString(const Model& model, bool holes = true) {
    std::stringstream  ss;

    ss << "{\n";

    for(auto objptr : model.objects) {
        if(!objptr) continue;

        auto rmesh = objptr->raw_mesh();

        for(auto objinst : objptr->instances) {
            if(!objinst) continue;

            Slic3r::TriangleMesh tmpmesh = rmesh;
            tmpmesh.scale(objinst->scaling_factor);
            objinst->transform_mesh(&tmpmesh);
            ExPolygons expolys = tmpmesh.horizontal_projection();
            for(auto& expoly_complex : expolys) {

                auto tmp = expoly_complex.simplify(1.0/SCALING_FACTOR);
                if(tmp.empty()) continue;
                auto expoly = tmp.front();
                expoly.contour.make_clockwise();
                for(auto& h : expoly.holes) h.make_counter_clockwise();

                ss << "\t{\n";
                ss << "\t\t{\n";

                for(auto v : expoly.contour.points) ss << "\t\t\t{"
                                                    << v(0) << ", "
                                                    << v(1) << "},\n";
                {
                    auto v = expoly.contour.points.front();
                    ss << "\t\t\t{" << v(0) << ", " << v(1) << "},\n";
                }
                ss << "\t\t},\n";

                // Holes:
                ss << "\t\t{\n";
                if(holes) for(auto h : expoly.holes) {
                    ss << "\t\t\t{\n";
                    for(auto v : h.points) ss << "\t\t\t\t{"
                                           << v(0) << ", "
                                           << v(1) << "},\n";
                    {
                        auto v = h.points.front();
                        ss << "\t\t\t\t{" << v(0) << ", " << v(1) << "},\n";
                    }
                    ss << "\t\t\t},\n";
                }
                ss << "\t\t},\n";

                ss << "\t},\n";
            }
        }
    }

    ss << "}\n";

    return ss.str();
}

void toSVG(SVG& svg, const Model& model) {
    for(auto objptr : model.objects) {
        if(!objptr) continue;

        auto rmesh = objptr->raw_mesh();

        for(auto objinst : objptr->instances) {
            if(!objinst) continue;

            Slic3r::TriangleMesh tmpmesh = rmesh;
            tmpmesh.scale(objinst->scaling_factor);
            objinst->transform_mesh(&tmpmesh);
            ExPolygons expolys = tmpmesh.horizontal_projection();
            svg.draw(expolys);
        }
    }
}

namespace bgi = boost::geometry::index;

using SpatElement = std::pair<Box, unsigned>;
using SpatIndex = bgi::rtree< SpatElement, bgi::rstar<16, 4> >;
using ItemGroup = std::vector<std::reference_wrapper<Item>>;
template<class TBin>
using TPacker = typename placers::_NofitPolyPlacer<PolygonImpl, TBin>;

const double BIG_ITEM_TRESHOLD = 0.02;

Box boundingBox(const Box& pilebb, const Box& ibb ) {
    auto& pminc = pilebb.minCorner();
    auto& pmaxc = pilebb.maxCorner();
    auto& iminc = ibb.minCorner();
    auto& imaxc = ibb.maxCorner();
    PointImpl minc, maxc;

    setX(minc, std::min(getX(pminc), getX(iminc)));
    setY(minc, std::min(getY(pminc), getY(iminc)));

    setX(maxc, std::max(getX(pmaxc), getX(imaxc)));
    setY(maxc, std::max(getY(pmaxc), getY(imaxc)));
    return Box(minc, maxc);
}

std::tuple<double /*score*/, Box /*farthest point from bin center*/>
objfunc(const PointImpl& bincenter,
        const shapelike::Shapes<PolygonImpl>& merged_pile,
        const Box& pilebb,
        const ItemGroup& items,
        const Item &item,
        double bin_area,
        double norm,            // A norming factor for physical dimensions
        // a spatial index to quickly get neighbors of the candidate item
        const SpatIndex& spatindex,
        const ItemGroup& remaining
        )
{
    using Coord = TCoord<PointImpl>;

    static const double ROUNDNESS_RATIO = 0.5;
    static const double DENSITY_RATIO = 1.0 - ROUNDNESS_RATIO;

    // We will treat big items (compared to the print bed) differently
    auto isBig = [bin_area](double a) {
        return a/bin_area > BIG_ITEM_TRESHOLD ;
    };

    // Candidate item bounding box
    auto ibb = sl::boundingBox(item.transformedShape());

    // Calculate the full bounding box of the pile with the candidate item
    auto fullbb = boundingBox(pilebb, ibb);

    // The bounding box of the big items (they will accumulate in the center
    // of the pile
    Box bigbb;
    if(spatindex.empty()) bigbb = fullbb;
    else {
        auto boostbb = spatindex.bounds();
        boost::geometry::convert(boostbb, bigbb);
    }

    // Will hold the resulting score
    double score = 0;

    if(isBig(item.area())) {
        // This branch is for the bigger items..

        auto minc = ibb.minCorner(); // bottom left corner
        auto maxc = ibb.maxCorner(); // top right corner

        // top left and bottom right corners
        auto top_left = PointImpl{getX(minc), getY(maxc)};
        auto bottom_right = PointImpl{getX(maxc), getY(minc)};

        // Now the distance of the gravity center will be calculated to the
        // five anchor points and the smallest will be chosen.
        std::array<double, 5> dists;
        auto cc = fullbb.center(); // The gravity center
        dists[0] = pl::distance(minc, cc);
        dists[1] = pl::distance(maxc, cc);
        dists[2] = pl::distance(ibb.center(), cc);
        dists[3] = pl::distance(top_left, cc);
        dists[4] = pl::distance(bottom_right, cc);

        // The smalles distance from the arranged pile center:
        auto dist = *(std::min_element(dists.begin(), dists.end())) / norm;

        // Density is the pack density: how big is the arranged pile
        double density = 0;

        if(remaining.empty()) {

            auto mp = merged_pile;
            mp.emplace_back(item.transformedShape());
            auto chull = sl::convexHull(mp);

            placers::EdgeCache<PolygonImpl> ec(chull);

            double circ = ec.circumference() / norm;
            double bcirc = 2.0*(fullbb.width() + fullbb.height()) / norm;
            score = 0.5*circ + 0.5*bcirc;

        } else {
            // Prepare a variable for the alignment score.
            // This will indicate: how well is the candidate item aligned with
            // its neighbors. We will check the alignment with all neighbors and
            // return the score for the best alignment. So it is enough for the
            // candidate to be aligned with only one item.
            auto alignment_score = 1.0;

            density = (fullbb.width()*fullbb.height()) / (norm*norm);
            auto querybb = item.boundingBox();

            // Query the spatial index for the neighbors
            std::vector<SpatElement> result;
            result.reserve(spatindex.size());
            spatindex.query(bgi::intersects(querybb),
                            std::back_inserter(result));

            for(auto& e : result) { // now get the score for the best alignment
                auto idx = e.second;
                Item& p = items[idx];
                auto parea = p.area();
                if(std::abs(1.0 - parea/item.area()) < 1e-6) {
                    auto bb = boundingBox(p.boundingBox(), ibb);
                    auto bbarea = bb.area();
                    auto ascore = 1.0 - (item.area() + parea)/bbarea;

                    if(ascore < alignment_score) alignment_score = ascore;
                }
            }

            // The final mix of the score is the balance between the distance
            // from the full pile center, the pack density and the
            // alignment with the neighbors
            if(result.empty())
                score = 0.5 * dist + 0.5 * density;
            else
                score = 0.45 * dist + 0.45 * density + 0.1 * alignment_score;
        }
    } else if( !isBig(item.area()) && spatindex.empty()) {
        auto bindist = pl::distance(ibb.center(), bincenter) / norm;
        // Bindist is surprisingly enough...
        score = bindist;
    } else {
        // Here there are the small items that should be placed around the
        // already processed bigger items.
        // No need to play around with the anchor points, the center will be
        // just fine for small items
        score = pl::distance(ibb.center(), bigbb.center()) / norm;
    }

    return std::make_tuple(score, fullbb);
}

template<class PConf>
void fillConfig(PConf& pcfg) {

    // Align the arranged pile into the center of the bin
    pcfg.alignment = PConf::Alignment::CENTER;

    // Start placing the items from the center of the print bed
    pcfg.starting_point = PConf::Alignment::CENTER;

    // TODO cannot use rotations until multiple objects of same geometry can
    // handle different rotations
    // arranger.useMinimumBoundigBoxRotation();
    pcfg.rotations = { 0.0 };

    // The accuracy of optimization.
    // Goes from 0.0 to 1.0 and scales performance as well
    pcfg.accuracy = 0.65f;

    pcfg.parallel = true;
}

template<class TBin>
class AutoArranger {};

template<class TBin>
class _ArrBase {
protected:

    using Placer = TPacker<TBin>;
    using Selector = FirstFitSelection;
    using Packer = Nester<Placer, Selector>;
    using PConfig = typename Packer::PlacementConfig;
    using Distance = TCoord<PointImpl>;
    using Pile = sl::Shapes<PolygonImpl>;

    Packer pck_;
    PConfig pconf_; // Placement configuration
    double bin_area_;
    SpatIndex rtree_;
    double norm_;
    Pile merged_pile_;
    Box pilebb_;
    ItemGroup remaining_;
    ItemGroup items_;
public:

    _ArrBase(const TBin& bin, Distance dist,
             std::function<void(unsigned)> progressind,
             std::function<bool(void)> stopcond):
       pck_(bin, dist), bin_area_(sl::area(bin)),
       norm_(std::sqrt(sl::area(bin)))
    {
        fillConfig(pconf_);

        pconf_.before_packing =
        [this](const Pile& merged_pile,            // merged pile
               const ItemGroup& items,             // packed items
               const ItemGroup& remaining)         // future items to be packed
        {
            items_ = items;
            merged_pile_ = merged_pile;
            remaining_ = remaining;

            pilebb_ = sl::boundingBox(merged_pile);

            rtree_.clear();

            // We will treat big items (compared to the print bed) differently
            auto isBig = [this](double a) {
                return a/bin_area_ > BIG_ITEM_TRESHOLD ;
            };

            for(unsigned idx = 0; idx < items.size(); ++idx) {
                Item& itm = items[idx];
                if(isBig(itm.area())) rtree_.insert({itm.boundingBox(), idx});
            }
        };

        pck_.progressIndicator(progressind);
        pck_.stopCondition(stopcond);
    }

    template<class...Args> inline IndexedPackGroup operator()(Args&&...args) {
        rtree_.clear();
        return pck_.executeIndexed(std::forward<Args>(args)...);
    }
};

template<>
class AutoArranger<Box>: public _ArrBase<Box> {
public:

    AutoArranger(const Box& bin, Distance dist,
                 std::function<void(unsigned)> progressind,
                 std::function<bool(void)> stopcond):
        _ArrBase<Box>(bin, dist, progressind, stopcond)
    {

        pconf_.object_function = [this, bin] (const Item &item) {

            auto result = objfunc(bin.center(),
                                  merged_pile_,
                                  pilebb_,
                                  items_,
                                  item,
                                  bin_area_,
                                  norm_,
                                  rtree_,
                                  remaining_);

            double score = std::get<0>(result);
            auto& fullbb = std::get<1>(result);

            double miss = Placer::overfit(fullbb, bin);
            miss = miss > 0? miss : 0;
            score += miss*miss;

            return score;
        };

        pck_.configure(pconf_);
    }
};

using lnCircle = libnest2d::_Circle<libnest2d::PointImpl>;

template<>
class AutoArranger<lnCircle>: public _ArrBase<lnCircle> {
public:

    AutoArranger(const lnCircle& bin, Distance dist,
                 std::function<void(unsigned)> progressind,
                 std::function<bool(void)> stopcond):
        _ArrBase<lnCircle>(bin, dist, progressind, stopcond) {

        pconf_.object_function = [this, &bin] (const Item &item) {

            auto result = objfunc(bin.center(),
                                  merged_pile_,
                                  pilebb_,
                                  items_,
                                  item,
                                  bin_area_,
                                  norm_,
                                  rtree_,
                                  remaining_);

            double score = std::get<0>(result);

            auto isBig = [this](const Item& itm) {
                return itm.area()/bin_area_ > BIG_ITEM_TRESHOLD ;
            };

            if(isBig(item)) {
                auto mp = merged_pile_;
                mp.push_back(item.transformedShape());
                auto chull = sl::convexHull(mp);
                double miss = Placer::overfit(chull, bin);
                if(miss < 0) miss = 0;
                score += miss*miss;
            }

            return score;
        };

        pck_.configure(pconf_);
    }
};

template<>
class AutoArranger<PolygonImpl>: public _ArrBase<PolygonImpl> {
public:
    AutoArranger(const PolygonImpl& bin, Distance dist,
                 std::function<void(unsigned)> progressind,
                 std::function<bool(void)> stopcond):
        _ArrBase<PolygonImpl>(bin, dist, progressind, stopcond)
    {
        pconf_.object_function = [this, &bin] (const Item &item) {

            auto binbb = sl::boundingBox(bin);
            auto result = objfunc(binbb.center(),
                                  merged_pile_,
                                  pilebb_,
                                  items_,
                                  item,
                                  bin_area_,
                                  norm_,
                                  rtree_,
                                  remaining_);
            double score = std::get<0>(result);

            return score;
        };

        pck_.configure(pconf_);
    }
};

template<> // Specialization with no bin
class AutoArranger<bool>: public _ArrBase<Box> {
public:

    AutoArranger(Distance dist, std::function<void(unsigned)> progressind,
                 std::function<bool(void)> stopcond):
        _ArrBase<Box>(Box(0, 0), dist, progressind, stopcond)
    {
        this->pconf_.object_function = [this] (const Item &item) {

            auto result = objfunc({0, 0},
                                  merged_pile_,
                                  pilebb_,
                                  items_,
                                  item,
                                  0,
                                  norm_,
                                  rtree_,
                                  remaining_);
            return std::get<0>(result);
        };

        this->pck_.configure(pconf_);
    }
};

// A container which stores a pointer to the 3D object and its projected
// 2D shape from top view.
using ShapeData2D =
    std::vector<std::pair<Slic3r::ModelInstance*, Item>>;

ShapeData2D projectModelFromTop(const Slic3r::Model &model) {
    ShapeData2D ret;

    auto s = std::accumulate(model.objects.begin(), model.objects.end(), 0,
                    [](size_t s, ModelObject* o){
        return s + o->instances.size();
    });

    ret.reserve(s);

    for(auto objptr : model.objects) {
        if(objptr) {

            auto rmesh = objptr->raw_mesh();

            for(auto objinst : objptr->instances) {
                if(objinst) {
                    Slic3r::TriangleMesh tmpmesh = rmesh;
                    ClipperLib::PolygonImpl pn;

                    tmpmesh.scale(objinst->scaling_factor);

                    // TODO export the exact 2D projection
                    auto p = tmpmesh.convex_hull();

                    p.make_clockwise();
                    p.append(p.first_point());
                    pn.Contour = Slic3rMultiPoint_to_ClipperPath( p );

                    // Efficient conversion to item.
                    Item item(std::move(pn));

                    // Invalid geometries would throw exceptions when arranging
                    if(item.vertexCount() > 3) {
                        item.rotation(objinst->rotation);
                        item.translation( {
<<<<<<< HEAD
                            ClipperLib::cInt(objinst->offset(0)/SCALING_FACTOR),
                            ClipperLib::cInt(objinst->offset(1)/SCALING_FACTOR)
=======
#if ENABLE_MODELINSTANCE_3D_OFFSET
                            ClipperLib::cInt(objinst->get_offset(X) / SCALING_FACTOR),
                            ClipperLib::cInt(objinst->get_offset(Y) / SCALING_FACTOR)
#else
                            ClipperLib::cInt(objinst->offset(0)/SCALING_FACTOR),
                            ClipperLib::cInt(objinst->offset(1)/SCALING_FACTOR)
#endif // ENABLE_MODELINSTANCE_3D_OFFSET
>>>>>>> d139274d
                        });
                        ret.emplace_back(objinst, item);
                    }
                }
            }
        }
    }

    return ret;
}

class Circle {
    Point center_;
    double radius_;
public:

    inline Circle(): center_(0, 0), radius_(std::nan("")) {}
    inline Circle(const Point& c, double r): center_(c), radius_(r) {}

    inline double radius() const { return radius_; }
    inline const Point& center() const { return center_; }
    inline operator bool() { return !std::isnan(radius_); }
    inline operator lnCircle() {
        return lnCircle({center_(0), center_(1)}, radius_);
    }
};

enum class BedShapeType {
    BOX,
    CIRCLE,
    IRREGULAR,
    WHO_KNOWS
};

struct BedShapeHint {
    BedShapeType type;
    /*union*/ struct {  // I know but who cares...
        Circle circ;
        BoundingBox box;
        Polyline polygon;
    } shape;
};

BedShapeHint bedShape(const Polyline& bed) {
    BedShapeHint ret;

    auto x = [](const Point& p) { return p(0); };
    auto y = [](const Point& p) { return p(1); };

    auto width = [x](const BoundingBox& box) {
        return x(box.max) - x(box.min);
    };

    auto height = [y](const BoundingBox& box) {
        return y(box.max) - y(box.min);
    };

    auto area = [&width, &height](const BoundingBox& box) {
        double w = width(box);
        double h = height(box);
        return w*h;
    };

    auto poly_area = [](Polyline p) {
        Polygon pp; pp.points.reserve(p.points.size() + 1);
        pp.points = std::move(p.points);
        pp.points.emplace_back(pp.points.front());
        return std::abs(pp.area());
    };

    auto distance_to = [x, y](const Point& p1, const Point& p2) {
        double dx = x(p2) - x(p1);
        double dy = y(p2) - y(p1);
        return std::sqrt(dx*dx + dy*dy);
    };

    auto bb = bed.bounding_box();

    auto isCircle = [bb, distance_to](const Polyline& polygon) {
        auto center = bb.center();
        std::vector<double> vertex_distances;
        double avg_dist = 0;
        for (auto pt: polygon.points)
        {
            double distance = distance_to(center, pt);
            vertex_distances.push_back(distance);
            avg_dist += distance;
        }

        avg_dist /= vertex_distances.size();

        Circle ret(center, avg_dist);
        for (auto el: vertex_distances)
        {
            if (abs(el - avg_dist) > 10 * SCALED_EPSILON)
                ret = Circle();
            break;
        }

        return ret;
    };

    auto parea = poly_area(bed);

    if( (1.0 - parea/area(bb)) < 1e-3 ) {
        ret.type = BedShapeType::BOX;
        ret.shape.box = bb;
    }
    else if(auto c = isCircle(bed)) {
        ret.type = BedShapeType::CIRCLE;
        ret.shape.circ = c;
    } else {
        ret.type = BedShapeType::IRREGULAR;
        ret.shape.polygon = bed;
    }

    // Determine the bed shape by hand
    return ret;
}

void applyResult(
        IndexedPackGroup::value_type& group,
        Coord batch_offset,
        ShapeData2D& shapemap)
{
    for(auto& r : group) {
        auto idx = r.first;     // get the original item index
        Item& item = r.second;  // get the item itself

        // Get the model instance from the shapemap using the index
        ModelInstance *inst_ptr = shapemap[idx].first;

        // Get the tranformation data from the item object and scale it
        // appropriately
        auto off = item.translation();
        Radians rot = item.rotation();
<<<<<<< HEAD
        Vec2d foff(off.X*SCALING_FACTOR + batch_offset, off.Y*SCALING_FACTOR);
=======
#if ENABLE_MODELINSTANCE_3D_OFFSET
        Vec3d foff(off.X*SCALING_FACTOR + batch_offset, off.Y*SCALING_FACTOR, 0.0);
#else
        Vec2d foff(off.X*SCALING_FACTOR + batch_offset, off.Y*SCALING_FACTOR);
#endif // ENABLE_MODELINSTANCE_3D_OFFSET
>>>>>>> d139274d

        // write the tranformation data into the model instance
        inst_ptr->rotation = rot;
#if ENABLE_MODELINSTANCE_3D_OFFSET
        inst_ptr->set_offset(foff);
#else
        inst_ptr->offset = foff;
#endif // ENABLE_MODELINSTANCE_3D_OFFSET
    }
}


/**
 * \brief Arranges the model objects on the screen.
 *
 * The arrangement considers multiple bins (aka. print beds) for placing all
 * the items provided in the model argument. If the items don't fit on one
 * print bed, the remaining will be placed onto newly created print beds.
 * The first_bin_only parameter, if set to true, disables this behaviour and
 * makes sure that only one print bed is filled and the remaining items will be
 * untouched. When set to false, the items which could not fit onto the
 * print bed will be placed next to the print bed so the user should see a
 * pile of items on the print bed and some other piles outside the print
 * area that can be dragged later onto the print bed as a group.
 *
 * \param model The model object with the 3D content.
 * \param dist The minimum distance which is allowed for any pair of items
 * on the print bed  in any direction.
 * \param bb The bounding box of the print bed. It corresponds to the 'bin'
 * for bin packing.
 * \param first_bin_only This parameter controls whether to place the
 * remaining items which do not fit onto the print area next to the print
 * bed or leave them untouched (let the user arrange them by hand or remove
 * them).
 * \param progressind Progress indicator callback called when an object gets
 * packed. The unsigned argument is the number of items remaining to pack.
 * \param stopcondition A predicate returning true if abort is needed.
 */
bool arrange(Model &model, coordf_t min_obj_distance,
             const Slic3r::Polyline& bed,
             BedShapeHint bedhint,
             bool first_bin_only,
             std::function<void(unsigned)> progressind,
             std::function<bool(void)> stopcondition)
{
    using ArrangeResult = _IndexedPackGroup<PolygonImpl>;

    bool ret = true;

    // Get the 2D projected shapes with their 3D model instance pointers
    auto shapemap = arr::projectModelFromTop(model);

    // Copy the references for the shapes only as the arranger expects a
    // sequence of objects convertible to Item or ClipperPolygon
    std::vector<std::reference_wrapper<Item>> shapes;
    shapes.reserve(shapemap.size());
    std::for_each(shapemap.begin(), shapemap.end(),
                  [&shapes] (ShapeData2D::value_type& it)
    {
        shapes.push_back(std::ref(it.second));
    });

    IndexedPackGroup result;

    if(bedhint.type == BedShapeType::WHO_KNOWS) bedhint = bedShape(bed);

    BoundingBox bbb(bed);

    auto& cfn = stopcondition;

    auto binbb = Box({
                         static_cast<libnest2d::Coord>(bbb.min(0)),
                         static_cast<libnest2d::Coord>(bbb.min(1))
                     },
                     {
                         static_cast<libnest2d::Coord>(bbb.max(0)),
                         static_cast<libnest2d::Coord>(bbb.max(1))
                     });

    switch(bedhint.type) {
    case BedShapeType::BOX: {

        // Create the arranger for the box shaped bed
        AutoArranger<Box> arrange(binbb, min_obj_distance, progressind, cfn);

        // Arrange and return the items with their respective indices within the
        // input sequence.
        result = arrange(shapes.begin(), shapes.end());
        break;
    }
    case BedShapeType::CIRCLE: {

        auto c = bedhint.shape.circ;
        auto cc = lnCircle(c);

        AutoArranger<lnCircle> arrange(cc, min_obj_distance, progressind, cfn);
        result = arrange(shapes.begin(), shapes.end());
        break;
    }
    case BedShapeType::IRREGULAR:
    case BedShapeType::WHO_KNOWS: {

        using P = libnest2d::PolygonImpl;

        auto ctour = Slic3rMultiPoint_to_ClipperPath(bed);
        P irrbed = sl::create<PolygonImpl>(std::move(ctour));

        AutoArranger<P> arrange(irrbed, min_obj_distance, progressind, cfn);

        // Arrange and return the items with their respective indices within the
        // input sequence.
        result = arrange(shapes.begin(), shapes.end());
        break;
    }
    };

    if(result.empty() || stopcondition()) return false;

    if(first_bin_only) {
        applyResult(result.front(), 0, shapemap);
    } else {

        const auto STRIDE_PADDING = 1.2;

        Coord stride = static_cast<Coord>(STRIDE_PADDING*
                                          binbb.width()*SCALING_FACTOR);
        Coord batch_offset = 0;

        for(auto& group : result) {
            applyResult(group, batch_offset, shapemap);

            // Only the first pack group can be placed onto the print bed. The
            // other objects which could not fit will be placed next to the
            // print bed
            batch_offset += stride;
        }
    }

    for(auto objptr : model.objects) objptr->invalidate_bounding_box();

    return ret && result.size() == 1;
}

}
}
#endif // MODELARRANGE_HPP<|MERGE_RESOLUTION|>--- conflicted
+++ resolved
@@ -517,10 +517,6 @@
                     if(item.vertexCount() > 3) {
                         item.rotation(objinst->rotation);
                         item.translation( {
-<<<<<<< HEAD
-                            ClipperLib::cInt(objinst->offset(0)/SCALING_FACTOR),
-                            ClipperLib::cInt(objinst->offset(1)/SCALING_FACTOR)
-=======
 #if ENABLE_MODELINSTANCE_3D_OFFSET
                             ClipperLib::cInt(objinst->get_offset(X) / SCALING_FACTOR),
                             ClipperLib::cInt(objinst->get_offset(Y) / SCALING_FACTOR)
@@ -528,7 +524,6 @@
                             ClipperLib::cInt(objinst->offset(0)/SCALING_FACTOR),
                             ClipperLib::cInt(objinst->offset(1)/SCALING_FACTOR)
 #endif // ENABLE_MODELINSTANCE_3D_OFFSET
->>>>>>> d139274d
                         });
                         ret.emplace_back(objinst, item);
                     }
@@ -665,15 +660,11 @@
         // appropriately
         auto off = item.translation();
         Radians rot = item.rotation();
-<<<<<<< HEAD
-        Vec2d foff(off.X*SCALING_FACTOR + batch_offset, off.Y*SCALING_FACTOR);
-=======
 #if ENABLE_MODELINSTANCE_3D_OFFSET
         Vec3d foff(off.X*SCALING_FACTOR + batch_offset, off.Y*SCALING_FACTOR, 0.0);
 #else
         Vec2d foff(off.X*SCALING_FACTOR + batch_offset, off.Y*SCALING_FACTOR);
 #endif // ENABLE_MODELINSTANCE_3D_OFFSET
->>>>>>> d139274d
 
         // write the tranformation data into the model instance
         inst_ptr->rotation = rot;
